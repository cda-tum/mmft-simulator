--- conflicted
+++ resolved
@@ -7,13 +7,8 @@
                     std::unordered_map<int, std::unique_ptr<RectangularChannel<T>>> channels_,
                     std::unordered_map<int, std::unique_ptr<FlowRatePump<T>>> flowRatePumps_,
                     std::unordered_map<int, std::unique_ptr<PressurePump<T>>> pressurePumps_,
-<<<<<<< HEAD
                     std::unordered_map<int, std::unique_ptr<Module<T>>> modules_) :
                     nodes(nodes_), channels(channels_), flowRatePumps(flowRatePumps_),
-=======
-                    std::unordered_map<int, std::unique_ptr<lbmModule<T>>> modules_) :
-                    nodes(nodes_), channels(channels_), flowRatePumps(flowRatePumps_), 
->>>>>>> e7ebf711
                     pressurePumps(pressurePumps_), modules(modules_) { }
 
 template<typename T>
@@ -118,7 +113,6 @@
             addChannel = new RectangularChannel<T>(channel["iD"], nodes.at(channel["nA"]), nodes.at(channel["nB"]),
                 line_segments, arcs, channel["width"], channel["height"]);
         } else {
-<<<<<<< HEAD
             addChannel = new RectangularChannel<T>(channel["iD"], nodes.at(channel["nA"]), nodes.at(channel["nB"]),
                 channel["width"], channel["height"]);
         }
@@ -316,199 +310,16 @@
 
 template<typename T>
 essLbmModule<T>* Network<T>::addModule(std::string name,
-=======
-            addChannel = new RectangularChannel<T>(channel["iD"], nodes.at(channel["nA"]), nodes.at(channel["nB"]), 
-                channel["width"], channel["height"]);
-        }
-        channels.try_emplace(channel["iD"], addChannel);
-    }
-
-    #ifdef VERBOSE
-        std::cout << "Loaded Channels... OK" << std::endl;
-
-        std::cout << "Loading Modules..." << std::endl;
-    #endif
-    for (auto& module : jsonString["Network"]["Modules"]) {
-        std::unordered_map<int, std::shared_ptr<Node<T>>> Nodes;
-        std::unordered_map<int, Opening<T>> Openings;
-        for (auto& opening : module["Openings"]){
-            T nodeId = opening["nodeId"];
-            Nodes.try_emplace(nodeId, nodes.at(nodeId));
-            std::vector<T> normal = { opening["normalX"], opening["normalY"] };
-            Opening<T> opening_(nodes.at(nodeId), normal, opening["width"]);
-            Openings.try_emplace(nodeId, opening_);
-        }
-        std::vector<T> position = { module["posX"], module["posY"] };
-        std::vector<T> size = { module["sizeX"], module["sizeY"] };
-        lbmModule<T>* addModule = new lbmModule<T>( module["iD"], module["name"], module["stlFile"],  
-                                                    position, size, Nodes, Openings, 
-                                                    module["charPhysLength"], module["charPhysVelocity"],
-                                                    module["alpha"], module["resolution"], module["epsilon"], module["tau"]);
-        modules.try_emplace(module["iD"], addModule);
-    }
-    this->sortGroups();
-    #ifdef VERBOSE
-        std::cout << "Loaded Modules... OK" << std::endl;
-    #endif
-}
-
-template<typename T>
-Network<T>::Network() { }
-
-template<typename T>
-void Network<T>::visitNodes(int id, std::unordered_map<int, bool>& visitedNodes, std::unordered_map<int, bool>& visitedChannels, std::unordered_map<int, bool>& visitedModules) {
-    const auto net = reach.at(id);
-    visitedNodes.at(id) = true;
-    for (auto [key, channel] : net) {
-        if (!(channel->getChannelType() == ChannelType::CLOGGABLE)) {
-            if (visitedChannels.at(channel->getId()) == false) {
-                visitedChannels.at(channel->getId()) = true;
-                if (channel->getNodeA() != id) {
-                    visitNodes(channel->getNodeA(), visitedNodes, visitedChannels, visitedModules);
-                } else {
-                    visitNodes(channel->getNodeB(), visitedNodes, visitedChannels, visitedModules);
-                }
-            }
-        }
-    }
-    if (modularReach.count(id)) {
-        if(visitedModules.at(modularReach.at(id)->getId()) == false) {
-            visitedModules.at(modularReach.at(id)->getId()) = true;
-            for (auto& [k, node] : modularReach.at(id)->getNodes()) {
-                visitNodes(node->getId(), visitedNodes, visitedChannels, visitedModules);
-            }
-        }
-    }
-}
-
-template<typename T>
-Node<T>* Network<T>::addNode(T x_, T y_, bool ground_) {
-    int nodeId = nodes.size();
-    auto result = nodes.insert({nodeId, std::make_unique<Node<T>>(nodeId, x_, y_, ground_)});
-
-    if (result.second) {
-        // insertion happened and we have to add an additional entry into the reach
-        reach.insert_or_assign(nodeId, std::unordered_map<int, RectangularChannel<T>*>{});
-    } else {
-        std::out_of_range(  "Could not add Node " + std::to_string(nodeId) + " at (" + std::to_string(x_) +
-                            ", " + std::to_string(y_) + "). Nodes out of bounds.");
-    }
-
-    if (ground_) {
-        groundNodes.emplace(result.first->second.get());
-    }
-
-    // return raw pointer to the node
-    return result.first->second.get();
-}
-
-template<typename T>
-RectangularChannel<T>* Network<T>::addChannel(int nodeAId, int nodeBId, T height, T width, ChannelType type) {
-    // create channel
-    auto nodeA = nodes.at(nodeAId);
-    auto nodeB = nodes.at(nodeBId);
-    auto id = channels.size() + flowRatePumps.size() + pressurePumps.size();
-    auto addChannel = new RectangularChannel<T>(id, nodeA, nodeB, width, height);
-
-    addChannel->setChannelType(type);
-
-    // add to network as long as channel is still a valid pointer
-    reach.at(nodeAId).try_emplace(id, addChannel);
-    reach.at(nodeBId).try_emplace(id, addChannel);
-
-    // add channel
-    channels.try_emplace(id, addChannel);
-
-    return addChannel;
-}
-
-template<typename T>
-RectangularChannel<T>* Network<T>::addChannel(int nodeAId, int nodeBId, T height, T width, T length, ChannelType type) {
-    // create channel
-    auto nodeA = nodes.at(nodeAId);
-    auto nodeB = nodes.at(nodeBId);
-    auto id = channels.size() + flowRatePumps.size() + pressurePumps.size();
-    auto addChannel = new RectangularChannel<T>(id, nodeA, nodeB, width, height);
-
-    addChannel->setLength(length);
-    addChannel->setChannelType(type);
-
-    // add to network as long as channel is still a valid pointer
-    reach.at(nodeAId).try_emplace(id, addChannel);
-    reach.at(nodeBId).try_emplace(id, addChannel);
-
-    // add channel
-    channels.try_emplace(id, addChannel);
-
-    return addChannel;
-}
-
-template<typename T>
-RectangularChannel<T>* Network<T>::addChannel(int nodeAId, int nodeBId, T resistance, ChannelType type) {
-    // create channel
-    auto nodeA = nodes.at(nodeAId);
-    auto nodeB = nodes.at(nodeBId);
-    auto id = channels.size() + flowRatePumps.size() + pressurePumps.size();
-    auto addChannel = new RectangularChannel<T>(id, nodeA, nodeB, 1.0, 1.0);
-
-    addChannel->setResistance(resistance);
-    addChannel->setChannelType(type);
-
-    // add to network as long as channel is still a valid pointer
-    reach.at(nodeAId).try_emplace(id, addChannel);
-    reach.at(nodeBId).try_emplace(id, addChannel);
-
-    // add channel
-    channels.try_emplace(id, addChannel);
-
-    return addChannel;
-}
-
-template<typename T>
-FlowRatePump<T>* Network<T>::addFlowRatePump(int nodeAId, int nodeBId, T flowRate) {
-    // create pump
-    auto id = channels.size() + flowRatePumps.size() + pressurePumps.size();
-    auto addPump = new FlowRatePump<T>(id, nodeAId, nodeBId, flowRate);
-
-    // add pump
-    flowRatePumps.try_emplace(id, addPump);
-
-    return addPump;
-}
-
-template<typename T>
-PressurePump<T>* Network<T>::addPressurePump(int nodeAId, int nodeBId, T pressure) {
-    // create pump
-    auto id = channels.size() + flowRatePumps.size() + pressurePumps.size();
-    auto addPump = new PressurePump<T>(id, nodeAId, nodeBId, pressure);
-
-    // add pump
-    pressurePumps.try_emplace(id, addPump);
-
-    return addPump;
-}
-
-template<typename T>
-lbmModule<T>* Network<T>::addModule(std::string name,
->>>>>>> e7ebf711
                                     std::string stlFile,
                                     std::vector<T> position,
                                     std::vector<T> size,
                                     std::unordered_map<int, std::shared_ptr<Node<T>>> nodes,
                                     std::unordered_map<int, Opening<T>> openings,
-<<<<<<< HEAD
                                     T charPhysLength, T charPhysVelocity, T resolution, T epsilon, T tau)
 {
     // create module
     auto id = modules.size();
     auto addModule = new essLbmModule(id, name, stlFile, position, size, nodes, openings, charPhysLength, charPhysVelocity, resolution, epsilon, tau);
-=======
-                                    T charPhysLength, T charPhysVelocity, T alpha, T resolution, T epsilon, T tau) {
-    // create module
-    auto id = modules.size();
-    auto addModule = new lbmModule<T>(id, name, stlFile, position, size, nodes, openings, charPhysLength, charPhysVelocity,
-                                        alpha, resolution, epsilon, tau);
->>>>>>> e7ebf711
 
     // add this module to the reach of each node
     for (auto& [k, node] : nodes) {
@@ -561,11 +372,7 @@
 }
 
 template<typename T>
-<<<<<<< HEAD
 void Network<T>::setModules(std::unordered_map<int, std::unique_ptr<Module<T>>> modules_) {
-=======
-void Network<T>::setModules(std::unordered_map<int, std::unique_ptr<lbmModule<T>>> modules_) {
->>>>>>> e7ebf711
     this->modules = std::move(modules_);
 }
 
@@ -647,11 +454,7 @@
 }
 
 template<typename T>
-<<<<<<< HEAD
 const std::unordered_map<int, std::unique_ptr<Module<T>>>& Network<T>::getModules() const {
-=======
-const std::unordered_map<int, std::unique_ptr<lbmModule<T>>>& Network<T>::getModules() const {
->>>>>>> e7ebf711
     return modules;
 }
 
@@ -661,16 +464,6 @@
 }
 
 template<typename T>
-<<<<<<< HEAD
-void Network<T>::toJson(std::string jsonString) const {
-    /** TODO
-     *
-    */
-}
-
-template<typename T>
-=======
->>>>>>> e7ebf711
 void Network<T>::sortGroups() {
     std::vector<int> nodeVector;
     std::vector<Edge<T>*> edges;
@@ -716,11 +509,6 @@
                 }
             }
         }
-<<<<<<< HEAD
-
-=======
-        
->>>>>>> e7ebf711
         while(!connectedNodes.empty()) {
             auto q = nodeIds.insert(connectedNodes.front());
             if (q.second) {
@@ -749,11 +537,7 @@
 
         Group<T>* addGroup = new Group<T>(groupId, nodeIds, edgeIds, this);
         groups.try_emplace(groupId, addGroup);
-<<<<<<< HEAD
-
-=======
         
->>>>>>> e7ebf711
         groupId++;
     }
 }
@@ -854,11 +638,7 @@
     }
 
     if (errorNodes.length() != 0 || errorEdges.length() != 0 || errorModules.length() != 0) {
-<<<<<<< HEAD
-        throw std::invalid_argument("Network is invalid. The following nodes are not connected to ground: " + errorNodes + ". The following edges are not connected to ground: "
-=======
         throw std::invalid_argument("Network is invalid. The following nodes are not connected to ground: " + errorNodes + ". The following edges are not connected to ground: " 
->>>>>>> e7ebf711
             + errorEdges + ". The following modules are not connected to ground: " + errorModules);
         return false;
     }
