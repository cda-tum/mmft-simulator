/**
 * @file Network.h
 */

#pragma once

#include <fstream>
#include <memory>
#include <queue>
#include <set>
#include <unordered_set>
#include <unordered_map>

#include "nlohmann/json.hpp"

using json = nlohmann::json;

namespace arch {

// Forward declared dependencies
enum class ChannelType;
template<typename T>
class FlowRatePump;
template<typename T>
<<<<<<< HEAD
class Module;
template<typename T>
class essModule;
=======
class lbmModule;
>>>>>>> e7ebf711
template<typename T>
class Module;
template<typename T>
class Network;
template<typename T>
class Node;
template<typename T>
class Opening;
template<typename T>
class PressurePump;
template<typename T>
class RectangularChannel;

/**
 * @brief A struct that defines an group, which is a detached abstract network, neighbouring the ground node(s) and/or CFD domains.
*/
template<typename T>
struct Group {

    int groupId;                    ///< Id of the group.
    bool initialized = false;       ///< Initialization of the group.
    bool grounded = false;          ///< Is this group connected to ground node(s)?
    int groundNodeId = -1;          ///< The node with pressure = pMin at the initial timestep.
    int groundChannelId = -1;       ///< The channel that contains the ground node as node.
    std::unordered_set<int> nodeIds;            ///< Ids of nodes in this group.
    std::unordered_set<int> channelIds;         ///< Ids of channels in this group.
    std::unordered_set<int> flowRatePumpIds;    ///< Ids of flow rate pumps in this group.
    std::unordered_set<int> pressurePumpIds;    ///< Ids of pressure pumps in this group.

    // In-/Outlets nodes of the group that are not ground nodes
    std::unordered_map<int, std::unique_ptr<FlowRatePump<T>>> Openings; 

    // The reference pressure of the group
    T pRef = 0.;

    /**
     * @brief Constructor of a group.
     * @param[in] groupId Id of the group.
     * @param[in] nodeIds Ids of the nodes that constitute this group.
     * @param[in] channelIds Ids of the channels that constitute this group.
    */
    Group(int groupId_, std::unordered_set<int> nodeIds_, std::unordered_set<int> channelIds_, Network<T>* network_) :
        groupId(groupId_), nodeIds(nodeIds_), channelIds(channelIds_) {
        for (auto& nodeId : nodeIds) {
            if (network_->getNode(nodeId)->getGround()) {
                grounded = true;
            }
        }
    }
};

/**
 * @brief Class to specify a Network of Nodes, Channels, and Models for a Platform on a Chip.
*/
template<typename T>
class Network {
private:
    std::unordered_map<int, std::shared_ptr<Node<T>>> nodes;                    ///< Nodes the network consists of.
    std::set<Node<T>*> sinks;                                                   ///< Ids of nodes that are sinks.
    std::set<Node<T>*> groundNodes;                                             ///< Ids of nodes that are ground nodes.
    std::unordered_map<int, std::unique_ptr<RectangularChannel<T>>> channels;   ///< Map of ids and channel pointers to channels in the network.
    std::unordered_map<int, std::unique_ptr<FlowRatePump<T>>> flowRatePumps;    ///< Map of ids and channel pointers to flow rate pumps in the network.
    std::unordered_map<int, std::unique_ptr<PressurePump<T>>> pressurePumps;    ///< Map of ids and channel pointers to pressure pumps in the network.
<<<<<<< HEAD
    std::unordered_map<int, std::unique_ptr<Module<T>>> modules;             ///< Map of ids and module pointers to modules in the network.
    std::unordered_map<int, std::unique_ptr<Group<T>>> groups;                  ///< Map of ids and pointers to groups that form the (unconnected) 1D parts of the network
    std::unordered_map<int, std::unordered_map<int, RectangularChannel<T>*>> reach; ///< Set of nodes and corresponding channels (reach) at these nodes in the network.
    std::unordered_map<int, Module<T>*> modularReach;                        ///< Set of nodes with corresponding module (or none) at these nodes in the network.
=======
    std::unordered_map<int, std::unique_ptr<lbmModule<T>>> modules;             ///< Map of ids and module pointers to modules in the network.
    std::unordered_map<int, std::unique_ptr<Group<T>>> groups;                  ///< Map of ids and pointers to groups that form the (unconnected) abstract parts of the network
    std::unordered_map<int, std::unordered_map<int, RectangularChannel<T>*>> reach; ///< Set of nodes and corresponding channels (reach) at these nodes in the network.
    std::unordered_map<int, lbmModule<T>*> modularReach;                        ///< Set of nodes with corresponding module (or none) at these nodes in the network.
>>>>>>> e7ebf711

    /**
     * @brief Goes through network and sets all nodes and channels that are visited to true.
     * @param[in] id Id of the node that is visited.
     * @param[in, out] visitedNodes Reference to a map that stores which nodes have already been visited.
     * @param[in, out] visitedChannels Reference to a map that stores which channels have already been visited.
     */
    void visitNodes(int id, std::unordered_map<int, bool>& visitedNodes, std::unordered_map<int, bool>& visitedChannels, std::unordered_map<int, bool>& visitedModules);
    
public:
    /**
     * @brief Constructor of the Network
     * @param[in] nodes Nodes of the network.
     * @param[in] channels Channels of the network.
     * @param[in] flowRatePump Flow rate pumps of the network.
     * @param[in] pressurePump Pressure pumps of the network.
     * @param[in] modules Modules of the network.
    */
    Network(std::unordered_map<int, std::shared_ptr<Node<T>>> nodes, 
            std::unordered_map<int, std::unique_ptr<RectangularChannel<T>>> channels,
            std::unordered_map<int, std::unique_ptr<FlowRatePump<T>>> flowRatePump,
            std::unordered_map<int, std::unique_ptr<PressurePump<T>>> pressurePump,
<<<<<<< HEAD
            std::unordered_map<int, std::unique_ptr<Module<T>>> modules);
=======
            std::unordered_map<int, std::unique_ptr<lbmModule<T>>> modules);
>>>>>>> e7ebf711

    /**
     * @brief Constructor of the Network
     * @param[in] nodes Nodes of the network.
     * @param[in] channels Channels of the network.
    */
    Network(std::unordered_map<int, std::shared_ptr<Node<T>>> nodes, 
            std::unordered_map<int, std::unique_ptr<RectangularChannel<T>>> channels);

    /**
     * @brief Constructor of the Network that generates a fully connected graph between the nodes.
     * @param[in] nodes Nodes of the network.
    */
    Network(std::unordered_map<int, std::shared_ptr<Node<T>>> nodes);

    /**
     * @brief Constructor of the Network from a JSON string
     * @param json json string
                simulationResult->printLastState();
     * @return SimulationResult struct
    */
    Network(std::string jsonFile);

    /**
     * @brief Constructor of a Network object.
<<<<<<< HEAD
    */
    Network();

    /**
     * @brief Adds a new node to the network.
    */
    Node<T>* addNode(T x, T y, bool ground=false);

    /**
     * @brief Adds a new channel to the chip.
     * @param[in] nodeAId Id of the node at one end of the channel.
     * @param[in] nodeBId Id of the node at the other end of the channel.
     * @param[in] height Height of the channel in m.
     * @param[in] width Width of the channel in m.
     * @param[in] length Length of the channel in m.
     * @param[in] type What kind of channel it is.
     * @return Id of the newly created channel.
     */
    RectangularChannel<T>* addChannel(int nodeAId, int nodeBId, T height, T width, T length, ChannelType type);

    /**
     * @brief Adds a new channel to the chip.
     * @param[in] nodeAId Id of the node at one end of the channel.
     * @param[in] nodeBId Id of the node at the other end of the channel.
     * @param[in] height Height of the channel in m.
     * @param[in] width Width of the channel in m.
     * @param[in] type What kind of channel it is.
     * @return Id of the newly created channel.
     */
    RectangularChannel<T>* addChannel(int nodeAId, int nodeBId, T height, T width, ChannelType type);


    /**
     * @brief Adds a new channel to the chip.
     * @param[in] nodeAId Id of the node at one end of the channel.
     * @param[in] nodeBId Id of the node at the other end of the channel.
     * @param[in] resistance Resistance of the channel in Pas/L.
     * @param[in] type What kind of channel it is.
     * @return Id of the newly created channel.
     */
    RectangularChannel<T>* addChannel(int nodeAId, int nodeBId, T resistance, ChannelType type);

    /**
     * @brief Adds a new flow rate pump to the chip.
     * @param[in] node0Id Id of the node at one end of the flow rate pump.
     * @param[in] node1Id Id of the node at the other end of the flow rate pump.
     * @param[in] flowRate Volumetric flow rate of the pump in m^3/s.
     * @return Id of the newly created flow rate pump.
     */
    FlowRatePump<T>* addFlowRatePump(int nodeAId, int nodeBId, T flowRate);

    /**
     * @brief Adds a new pressure pump to the chip.
     * @param[in] node0Id Id of the node at one end of the pressure pump.
     * @param[in] node1Id Id of the node at the other end of the pressure pump.
     * @param[in] pressure Pressure of the pump in Pas/L.
     * @return Id of the newly created pressure pump.
     */
    PressurePump<T>* addPressurePump(int nodeAId, int nodeBId, T pressure);

    /**
     * @brief Adds a new module to the network.
     * @param[in] name Name of the module.
     * @param[in] stlFile Location of the stl file that gives the geometry of the domain.
     * @param[in] position Absolute position of the module in the network w.r.t. bottom left corner.
     * @param[in] size Absolute size of the module in m.
     * @param[in] nodes Map of nodes that are on the module boundary.
     * @param[in] openings Map of openings corresponding to the nodes.
     * @param[in] charPhysLength Characteristic physical length of this simulator.
     * @param[in] charPhysVelocity Characteristic physical velocity of this simulator.
     * @param[in] alpha Relaxation parameter for this simulator.
     * @param[in] resolution Resolution of this simulator.
     * @param[in] epsilon Error tolerance for convergence criterion of this simulator.
     * @param[in] tau Relaxation time of this simulator (0.5 < tau < 2.0).
     * @return Pointer to the newly created module.
    */
    lbmModule<T>* addModule(std::string name,
                            std::string stlFile,
                            std::vector<T> position,
                            std::vector<T> size,
                            std::unordered_map<int, std::shared_ptr<Node<T>>> nodes,
                            std::unordered_map<int, Opening<T>> openings,
                            T charPhysLength, T charPhysVelocity, T alpha, T resolution, T epsilon, T tau);

    /**
     * @brief Adds a new module to the network.
     * @param[in] name Name of the module.
     * @param[in] position Absolute position of the module in the network w.r.t. bottom left corner.
     * @param[in] size Absolute size of the module in m.
     * @param[in] nodes Map of nodes that are on the module boundary.
     * @param[in] openings Map of openings corresponding to the nodes.
    */
    essLbmModule<T> *addModule(std::string name, std::string stlFile,
                               std::vector<T> position,
                               std::vector<T> size,
                               std::unordered_map<int, std::shared_ptr<Node<T> > > nodes,
                               std::unordered_map<int, Opening<T>> openings, T charPhysLength, T charPhysVelocity, T resolution, T epsilon, T tau);
=======
    */
    Network();

    /**
     * @brief Adds a new node to the network.
    */
    Node<T>* addNode(T x, T y, bool ground=false);

    /**
     * @brief Adds a new channel to the chip.
     * @param[in] nodeAId Id of the node at one end of the channel.
     * @param[in] nodeBId Id of the node at the other end of the channel.
     * @param[in] height Height of the channel in m.
     * @param[in] width Width of the channel in m.
     * @param[in] length Length of the channel in m.
     * @param[in] type What kind of channel it is.
     * @return Id of the newly created channel.
     */
    RectangularChannel<T>* addChannel(int nodeAId, int nodeBId, T height, T width, T length, ChannelType type);

    /**
     * @brief Adds a new channel to the chip.
     * @param[in] nodeAId Id of the node at one end of the channel.
     * @param[in] nodeBId Id of the node at the other end of the channel.
     * @param[in] height Height of the channel in m.
     * @param[in] width Width of the channel in m.
     * @param[in] type What kind of channel it is.
     * @return Id of the newly created channel.
     */
    RectangularChannel<T>* addChannel(int nodeAId, int nodeBId, T height, T width, ChannelType type);

    /**
     * @brief Adds a new channel to the chip.
     * @param[in] nodeAId Id of the node at one end of the channel.
     * @param[in] nodeBId Id of the node at the other end of the channel.
     * @param[in] resistance Resistance of the channel in Pas/L.
     * @param[in] type What kind of channel it is.
     * @return Id of the newly created channel.
     */
    RectangularChannel<T>* addChannel(int nodeAId, int nodeBId, T resistance, ChannelType type);

    /**
     * @brief Adds a new flow rate pump to the chip.
     * @param[in] node0Id Id of the node at one end of the flow rate pump.
     * @param[in] node1Id Id of the node at the other end of the flow rate pump.
     * @param[in] flowRate Volumetric flow rate of the pump in m^3/s.
     * @return Id of the newly created flow rate pump.
     */
    FlowRatePump<T>* addFlowRatePump(int nodeAId, int nodeBId, T flowRate);

    /**
     * @brief Adds a new pressure pump to the chip.
     * @param[in] node0Id Id of the node at one end of the pressure pump.
     * @param[in] node1Id Id of the node at the other end of the pressure pump.
     * @param[in] pressure Pressure of the pump in Pas/L.
     * @return Id of the newly created pressure pump.
     */
    PressurePump<T>* addPressurePump(int nodeAId, int nodeBId, T pressure);

    /**
     * @brief Adds a new module to the network.
     * @param[in] name Name of the module.
     * @param[in] stlFile Location of the stl file that gives the geometry of the domain.
     * @param[in] position Absolute position of the module in the network w.r.t. bottom left corner.
     * @param[in] size Absolute size of the module in m.
     * @param[in] nodes Map of nodes that are on the module boundary.
     * @param[in] openings Map of openings corresponding to the nodes.
     * @param[in] charPhysLength Characteristic physical length of this simulator.
     * @param[in] charPhysVelocity Characteristic physical velocity of this simulator.
     * @param[in] alpha Relaxation parameter for this simulator.
     * @param[in] resolution Resolution of this simulator.
     * @param[in] epsilon Error tolerance for convergence criterion of this simulator.
     * @param[in] tau Relaxation time of this simulator (0.5 < tau < 2.0).
     * @return Pointer to the newly created module.
    */
    lbmModule<T>* addModule(std::string name,
                            std::string stlFile,
                            std::vector<T> position,
                            std::vector<T> size,
                            std::unordered_map<int, std::shared_ptr<Node<T>>> nodes,
                            std::unordered_map<int, Opening<T>> openings,
                            T charPhysLength, T charPhysVelocity, T alpha, T resolution, T epsilon, T tau);

    /**
     * @brief Checks if a node with the specified id exists in the network.
     * @param[in] nodeId Id of the node to check.
     * @return If such a node exists.
     */
    bool hasNode(int nodeId) const;

    /**
     * @brief Specifies a node as sink.
     * @param[in] nodeId Id of the node that is a sink.
     */
    void setSink(int nodeId);

    /**
     * @brief Sets a node as the ground node, i.e., this node has a pressure value of 0 and acts as a reference node for all other nodes.
     * @param[in] nodeId Id of the node that should be the ground node of the network.
     */
    void setGround(int nodeId);    

    /**
     * @brief Turns a channel with the specific id into a pressurepump with given pressure.
     * @param channelID id of the channel.
     * @param pressure pressure value of the pressure pump.
    */
    void setPressurePump(int channelId, T pressure);

    /**
     * @brief Turns a channel with the specific id into a pressurepump with given pressure.
     * @param channelID id of the channel.
     * @param pressure pressure value of the pressure pump.
    */
    void setFlowRatePump(int channelId, T pressure);
>>>>>>> e7ebf711

    /**
     * @brief Set the modules of the network for a hybrid simulation.
     * @param[in] modules The modules that handle the CFD simulations.
    */
    void setModules(std::unordered_map<int, std::unique_ptr<lbmModule<T>>> modules);

    /**
<<<<<<< HEAD
     * @brief Checks if a node with the specified id exists in the network.
     * @param[in] nodeId Id of the node to check.
     * @return If such a node exists.
     */
    bool hasNode(int nodeId) const;

    /**
     * @brief Specifies a node as sink.
     * @param[in] nodeId Id of the node that is a sink.
     */
    void setSink(int nodeId);

    /**
     * @brief Sets a node as the ground node, i.e., this node has a pressure value of 0 and acts as a reference node for all other nodes.
     * @param[in] nodeId Id of the node that should be the ground node of the network.
     */
    void setGround(int nodeId);    

    /**
     * @brief Turns a channel with the specific id into a pressurepump with given pressure.
     * @param channelID id of the channel.
     * @param pressure pressure value of the pressure pump.
    */
    void setPressurePump(int channelId, T pressure);

    /**
     * @brief Turns a channel with the specific id into a pressurepump with given pressure.
     * @param channelID id of the channel.
     * @param pressure pressure value of the pressure pump.
    */
    void setFlowRatePump(int channelId, T pressure);

    /**
     * @brief Set the modules of the network for a hybrid simulation.
     * @param[in] modules The modules that handle the CFD simulations.
    */
    void setModules(std::unordered_map<int, std::unique_ptr<Module<T>>> modules);

    /**
     * @brief Checks and returns if a node is a sink.
     * @param[in] nodeId Id of the node that should be checked.
     * @return If the node with the specified id is a sink.
     */
    bool isSink(int nodeId) const;

    /**
     * @brief Checks and returns if a node is a ground node.
     * @param[in] nodeId Id of the node that should be checked.
     * @return If the node with the specified id is a ground node.
     */
    bool isGround(int nodeId) const;

    /**
     * @brief Get a pointer to the node with the specific id.
    */
=======
     * @brief Checks and returns if a node is a sink.
     * @param[in] nodeId Id of the node that should be checked.
     * @return If the node with the specified id is a sink.
     */
    bool isSink(int nodeId) const;

    /**
     * @brief Checks and returns if a node is a ground node.
     * @param[in] nodeId Id of the node that should be checked.
     * @return If the node with the specified id is a ground node.
     */
    bool isGround(int nodeId) const;

    /**
     * @brief Get a pointer to the node with the specific id.
    */
>>>>>>> e7ebf711
    std::shared_ptr<Node<T>>& getNode(int nodeId);

    /**
     * @brief Get the nodes of the network.
     * @returns Nodes.
    */
    const std::unordered_map<int, std::shared_ptr<Node<T>>>& getNodes() const;

    /**
     * @brief Returns the id of the ground node.
     * @return Id of the ground node.
     */
    std::set<int> getGroundIds() const;

    /**
     * @brief Returns a pointer to the ground node.
     * @return Pointer to the ground node.
     */
    std::set<Node<T>*> getGroundNodes() const;

    /**
     * @brief Get a pointer to the channel with the specific id.
    */
    RectangularChannel<T>* getChannel(int channelId) const;

    /**
     * @brief Get the channels of the network.
     * @returns Channels.
    */
    const std::unordered_map<int, std::unique_ptr<RectangularChannel<T>>>& getChannels() const;

    /**
     * @brief Get a map of all channels at a specific node.
     * @param[in] nodeId Id of the node at which the adherent channels should be returned.
     * @return Vector of pointers to channels adherent to this node.
     */
    const std::vector<RectangularChannel<T>*> getChannelsAtNode(int nodeId) const;
        
    /**
     * @brief Get the flow rate pumps of the network.
     * @returns Flow rate pumps.
    */
    const std::unordered_map<int, std::unique_ptr<FlowRatePump<T>>>& getFlowRatePumps() const;

    /**
     * @brief Get the pressure pumps of the network.
     * @returns Pressure pumps.
    */
    const std::unordered_map<int, std::unique_ptr<PressurePump<T>>>& getPressurePumps() const;

    /**
     * @brief Get a pointer to the module with the specidic id.
    */
    Module<T>* getModule(int moduleId) const;

    /**
     * @brief Get the modules of the network.
     * @returns Modules.
    */
<<<<<<< HEAD
    const std::unordered_map<int, std::unique_ptr<Module<T>>>& getModules() const;
=======
    const std::unordered_map<int, std::unique_ptr<lbmModule<T>>>& getModules() const;
>>>>>>> e7ebf711

    /**
     * @brief Get the groups in the network.
     * @returns Groups
    */
    const std::unordered_map<int, std::unique_ptr<Group<T>>>& getGroups() const;

    /**
     * @brief Store the network object in a JSON file.
    */
    void toJson(std::string jsonString) const;

    /**
     * @brief Sorts the nodes and channels into detached abstract domain groups
    */
    void sortGroups();

    /**
     * @brief Checks if chip network is valid.
     * @return If the network is valid.
     */
    bool isNetworkValid();
};

}   // namespace arch
<|MERGE_RESOLUTION|>--- conflicted
+++ resolved
@@ -1,543 +1,386 @@
-/**
- * @file Network.h
- */
-
-#pragma once
-
-#include <fstream>
-#include <memory>
-#include <queue>
-#include <set>
-#include <unordered_set>
-#include <unordered_map>
-
-#include "nlohmann/json.hpp"
-
-using json = nlohmann::json;
-
-namespace arch {
-
-// Forward declared dependencies
-enum class ChannelType;
-template<typename T>
-class FlowRatePump;
-template<typename T>
-<<<<<<< HEAD
-class Module;
-template<typename T>
-class essModule;
-=======
-class lbmModule;
->>>>>>> e7ebf711
-template<typename T>
-class Module;
-template<typename T>
-class Network;
-template<typename T>
-class Node;
-template<typename T>
-class Opening;
-template<typename T>
-class PressurePump;
-template<typename T>
-class RectangularChannel;
-
-/**
- * @brief A struct that defines an group, which is a detached abstract network, neighbouring the ground node(s) and/or CFD domains.
-*/
-template<typename T>
-struct Group {
-
-    int groupId;                    ///< Id of the group.
-    bool initialized = false;       ///< Initialization of the group.
-    bool grounded = false;          ///< Is this group connected to ground node(s)?
-    int groundNodeId = -1;          ///< The node with pressure = pMin at the initial timestep.
-    int groundChannelId = -1;       ///< The channel that contains the ground node as node.
-    std::unordered_set<int> nodeIds;            ///< Ids of nodes in this group.
-    std::unordered_set<int> channelIds;         ///< Ids of channels in this group.
-    std::unordered_set<int> flowRatePumpIds;    ///< Ids of flow rate pumps in this group.
-    std::unordered_set<int> pressurePumpIds;    ///< Ids of pressure pumps in this group.
-
-    // In-/Outlets nodes of the group that are not ground nodes
-    std::unordered_map<int, std::unique_ptr<FlowRatePump<T>>> Openings; 
-
-    // The reference pressure of the group
-    T pRef = 0.;
-
-    /**
-     * @brief Constructor of a group.
-     * @param[in] groupId Id of the group.
-     * @param[in] nodeIds Ids of the nodes that constitute this group.
-     * @param[in] channelIds Ids of the channels that constitute this group.
-    */
-    Group(int groupId_, std::unordered_set<int> nodeIds_, std::unordered_set<int> channelIds_, Network<T>* network_) :
-        groupId(groupId_), nodeIds(nodeIds_), channelIds(channelIds_) {
-        for (auto& nodeId : nodeIds) {
-            if (network_->getNode(nodeId)->getGround()) {
-                grounded = true;
-            }
-        }
-    }
-};
-
-/**
- * @brief Class to specify a Network of Nodes, Channels, and Models for a Platform on a Chip.
-*/
-template<typename T>
-class Network {
-private:
-    std::unordered_map<int, std::shared_ptr<Node<T>>> nodes;                    ///< Nodes the network consists of.
-    std::set<Node<T>*> sinks;                                                   ///< Ids of nodes that are sinks.
-    std::set<Node<T>*> groundNodes;                                             ///< Ids of nodes that are ground nodes.
-    std::unordered_map<int, std::unique_ptr<RectangularChannel<T>>> channels;   ///< Map of ids and channel pointers to channels in the network.
-    std::unordered_map<int, std::unique_ptr<FlowRatePump<T>>> flowRatePumps;    ///< Map of ids and channel pointers to flow rate pumps in the network.
-    std::unordered_map<int, std::unique_ptr<PressurePump<T>>> pressurePumps;    ///< Map of ids and channel pointers to pressure pumps in the network.
-<<<<<<< HEAD
-    std::unordered_map<int, std::unique_ptr<Module<T>>> modules;             ///< Map of ids and module pointers to modules in the network.
-    std::unordered_map<int, std::unique_ptr<Group<T>>> groups;                  ///< Map of ids and pointers to groups that form the (unconnected) 1D parts of the network
-    std::unordered_map<int, std::unordered_map<int, RectangularChannel<T>*>> reach; ///< Set of nodes and corresponding channels (reach) at these nodes in the network.
-    std::unordered_map<int, Module<T>*> modularReach;                        ///< Set of nodes with corresponding module (or none) at these nodes in the network.
-=======
-    std::unordered_map<int, std::unique_ptr<lbmModule<T>>> modules;             ///< Map of ids and module pointers to modules in the network.
-    std::unordered_map<int, std::unique_ptr<Group<T>>> groups;                  ///< Map of ids and pointers to groups that form the (unconnected) abstract parts of the network
-    std::unordered_map<int, std::unordered_map<int, RectangularChannel<T>*>> reach; ///< Set of nodes and corresponding channels (reach) at these nodes in the network.
-    std::unordered_map<int, lbmModule<T>*> modularReach;                        ///< Set of nodes with corresponding module (or none) at these nodes in the network.
->>>>>>> e7ebf711
-
-    /**
-     * @brief Goes through network and sets all nodes and channels that are visited to true.
-     * @param[in] id Id of the node that is visited.
-     * @param[in, out] visitedNodes Reference to a map that stores which nodes have already been visited.
-     * @param[in, out] visitedChannels Reference to a map that stores which channels have already been visited.
-     */
-    void visitNodes(int id, std::unordered_map<int, bool>& visitedNodes, std::unordered_map<int, bool>& visitedChannels, std::unordered_map<int, bool>& visitedModules);
-    
-public:
-    /**
-     * @brief Constructor of the Network
-     * @param[in] nodes Nodes of the network.
-     * @param[in] channels Channels of the network.
-     * @param[in] flowRatePump Flow rate pumps of the network.
-     * @param[in] pressurePump Pressure pumps of the network.
-     * @param[in] modules Modules of the network.
-    */
-    Network(std::unordered_map<int, std::shared_ptr<Node<T>>> nodes, 
-            std::unordered_map<int, std::unique_ptr<RectangularChannel<T>>> channels,
-            std::unordered_map<int, std::unique_ptr<FlowRatePump<T>>> flowRatePump,
-            std::unordered_map<int, std::unique_ptr<PressurePump<T>>> pressurePump,
-<<<<<<< HEAD
-            std::unordered_map<int, std::unique_ptr<Module<T>>> modules);
-=======
-            std::unordered_map<int, std::unique_ptr<lbmModule<T>>> modules);
->>>>>>> e7ebf711
-
-    /**
-     * @brief Constructor of the Network
-     * @param[in] nodes Nodes of the network.
-     * @param[in] channels Channels of the network.
-    */
-    Network(std::unordered_map<int, std::shared_ptr<Node<T>>> nodes, 
-            std::unordered_map<int, std::unique_ptr<RectangularChannel<T>>> channels);
-
-    /**
-     * @brief Constructor of the Network that generates a fully connected graph between the nodes.
-     * @param[in] nodes Nodes of the network.
-    */
-    Network(std::unordered_map<int, std::shared_ptr<Node<T>>> nodes);
-
-    /**
-     * @brief Constructor of the Network from a JSON string
-     * @param json json string
-                simulationResult->printLastState();
-     * @return SimulationResult struct
-    */
-    Network(std::string jsonFile);
-
-    /**
-     * @brief Constructor of a Network object.
-<<<<<<< HEAD
-    */
-    Network();
-
-    /**
-     * @brief Adds a new node to the network.
-    */
-    Node<T>* addNode(T x, T y, bool ground=false);
-
-    /**
-     * @brief Adds a new channel to the chip.
-     * @param[in] nodeAId Id of the node at one end of the channel.
-     * @param[in] nodeBId Id of the node at the other end of the channel.
-     * @param[in] height Height of the channel in m.
-     * @param[in] width Width of the channel in m.
-     * @param[in] length Length of the channel in m.
-     * @param[in] type What kind of channel it is.
-     * @return Id of the newly created channel.
-     */
-    RectangularChannel<T>* addChannel(int nodeAId, int nodeBId, T height, T width, T length, ChannelType type);
-
-    /**
-     * @brief Adds a new channel to the chip.
-     * @param[in] nodeAId Id of the node at one end of the channel.
-     * @param[in] nodeBId Id of the node at the other end of the channel.
-     * @param[in] height Height of the channel in m.
-     * @param[in] width Width of the channel in m.
-     * @param[in] type What kind of channel it is.
-     * @return Id of the newly created channel.
-     */
-    RectangularChannel<T>* addChannel(int nodeAId, int nodeBId, T height, T width, ChannelType type);
-
-
-    /**
-     * @brief Adds a new channel to the chip.
-     * @param[in] nodeAId Id of the node at one end of the channel.
-     * @param[in] nodeBId Id of the node at the other end of the channel.
-     * @param[in] resistance Resistance of the channel in Pas/L.
-     * @param[in] type What kind of channel it is.
-     * @return Id of the newly created channel.
-     */
-    RectangularChannel<T>* addChannel(int nodeAId, int nodeBId, T resistance, ChannelType type);
-
-    /**
-     * @brief Adds a new flow rate pump to the chip.
-     * @param[in] node0Id Id of the node at one end of the flow rate pump.
-     * @param[in] node1Id Id of the node at the other end of the flow rate pump.
-     * @param[in] flowRate Volumetric flow rate of the pump in m^3/s.
-     * @return Id of the newly created flow rate pump.
-     */
-    FlowRatePump<T>* addFlowRatePump(int nodeAId, int nodeBId, T flowRate);
-
-    /**
-     * @brief Adds a new pressure pump to the chip.
-     * @param[in] node0Id Id of the node at one end of the pressure pump.
-     * @param[in] node1Id Id of the node at the other end of the pressure pump.
-     * @param[in] pressure Pressure of the pump in Pas/L.
-     * @return Id of the newly created pressure pump.
-     */
-    PressurePump<T>* addPressurePump(int nodeAId, int nodeBId, T pressure);
-
-    /**
-     * @brief Adds a new module to the network.
-     * @param[in] name Name of the module.
-     * @param[in] stlFile Location of the stl file that gives the geometry of the domain.
-     * @param[in] position Absolute position of the module in the network w.r.t. bottom left corner.
-     * @param[in] size Absolute size of the module in m.
-     * @param[in] nodes Map of nodes that are on the module boundary.
-     * @param[in] openings Map of openings corresponding to the nodes.
-     * @param[in] charPhysLength Characteristic physical length of this simulator.
-     * @param[in] charPhysVelocity Characteristic physical velocity of this simulator.
-     * @param[in] alpha Relaxation parameter for this simulator.
-     * @param[in] resolution Resolution of this simulator.
-     * @param[in] epsilon Error tolerance for convergence criterion of this simulator.
-     * @param[in] tau Relaxation time of this simulator (0.5 < tau < 2.0).
-     * @return Pointer to the newly created module.
-    */
-    lbmModule<T>* addModule(std::string name,
-                            std::string stlFile,
-                            std::vector<T> position,
-                            std::vector<T> size,
-                            std::unordered_map<int, std::shared_ptr<Node<T>>> nodes,
-                            std::unordered_map<int, Opening<T>> openings,
-                            T charPhysLength, T charPhysVelocity, T alpha, T resolution, T epsilon, T tau);
-
-    /**
-     * @brief Adds a new module to the network.
-     * @param[in] name Name of the module.
-     * @param[in] position Absolute position of the module in the network w.r.t. bottom left corner.
-     * @param[in] size Absolute size of the module in m.
-     * @param[in] nodes Map of nodes that are on the module boundary.
-     * @param[in] openings Map of openings corresponding to the nodes.
-    */
-    essLbmModule<T> *addModule(std::string name, std::string stlFile,
-                               std::vector<T> position,
-                               std::vector<T> size,
-                               std::unordered_map<int, std::shared_ptr<Node<T> > > nodes,
-                               std::unordered_map<int, Opening<T>> openings, T charPhysLength, T charPhysVelocity, T resolution, T epsilon, T tau);
-=======
-    */
-    Network();
-
-    /**
-     * @brief Adds a new node to the network.
-    */
-    Node<T>* addNode(T x, T y, bool ground=false);
-
-    /**
-     * @brief Adds a new channel to the chip.
-     * @param[in] nodeAId Id of the node at one end of the channel.
-     * @param[in] nodeBId Id of the node at the other end of the channel.
-     * @param[in] height Height of the channel in m.
-     * @param[in] width Width of the channel in m.
-     * @param[in] length Length of the channel in m.
-     * @param[in] type What kind of channel it is.
-     * @return Id of the newly created channel.
-     */
-    RectangularChannel<T>* addChannel(int nodeAId, int nodeBId, T height, T width, T length, ChannelType type);
-
-    /**
-     * @brief Adds a new channel to the chip.
-     * @param[in] nodeAId Id of the node at one end of the channel.
-     * @param[in] nodeBId Id of the node at the other end of the channel.
-     * @param[in] height Height of the channel in m.
-     * @param[in] width Width of the channel in m.
-     * @param[in] type What kind of channel it is.
-     * @return Id of the newly created channel.
-     */
-    RectangularChannel<T>* addChannel(int nodeAId, int nodeBId, T height, T width, ChannelType type);
-
-    /**
-     * @brief Adds a new channel to the chip.
-     * @param[in] nodeAId Id of the node at one end of the channel.
-     * @param[in] nodeBId Id of the node at the other end of the channel.
-     * @param[in] resistance Resistance of the channel in Pas/L.
-     * @param[in] type What kind of channel it is.
-     * @return Id of the newly created channel.
-     */
-    RectangularChannel<T>* addChannel(int nodeAId, int nodeBId, T resistance, ChannelType type);
-
-    /**
-     * @brief Adds a new flow rate pump to the chip.
-     * @param[in] node0Id Id of the node at one end of the flow rate pump.
-     * @param[in] node1Id Id of the node at the other end of the flow rate pump.
-     * @param[in] flowRate Volumetric flow rate of the pump in m^3/s.
-     * @return Id of the newly created flow rate pump.
-     */
-    FlowRatePump<T>* addFlowRatePump(int nodeAId, int nodeBId, T flowRate);
-
-    /**
-     * @brief Adds a new pressure pump to the chip.
-     * @param[in] node0Id Id of the node at one end of the pressure pump.
-     * @param[in] node1Id Id of the node at the other end of the pressure pump.
-     * @param[in] pressure Pressure of the pump in Pas/L.
-     * @return Id of the newly created pressure pump.
-     */
-    PressurePump<T>* addPressurePump(int nodeAId, int nodeBId, T pressure);
-
-    /**
-     * @brief Adds a new module to the network.
-     * @param[in] name Name of the module.
-     * @param[in] stlFile Location of the stl file that gives the geometry of the domain.
-     * @param[in] position Absolute position of the module in the network w.r.t. bottom left corner.
-     * @param[in] size Absolute size of the module in m.
-     * @param[in] nodes Map of nodes that are on the module boundary.
-     * @param[in] openings Map of openings corresponding to the nodes.
-     * @param[in] charPhysLength Characteristic physical length of this simulator.
-     * @param[in] charPhysVelocity Characteristic physical velocity of this simulator.
-     * @param[in] alpha Relaxation parameter for this simulator.
-     * @param[in] resolution Resolution of this simulator.
-     * @param[in] epsilon Error tolerance for convergence criterion of this simulator.
-     * @param[in] tau Relaxation time of this simulator (0.5 < tau < 2.0).
-     * @return Pointer to the newly created module.
-    */
-    lbmModule<T>* addModule(std::string name,
-                            std::string stlFile,
-                            std::vector<T> position,
-                            std::vector<T> size,
-                            std::unordered_map<int, std::shared_ptr<Node<T>>> nodes,
-                            std::unordered_map<int, Opening<T>> openings,
-                            T charPhysLength, T charPhysVelocity, T alpha, T resolution, T epsilon, T tau);
-
-    /**
-     * @brief Checks if a node with the specified id exists in the network.
-     * @param[in] nodeId Id of the node to check.
-     * @return If such a node exists.
-     */
-    bool hasNode(int nodeId) const;
-
-    /**
-     * @brief Specifies a node as sink.
-     * @param[in] nodeId Id of the node that is a sink.
-     */
-    void setSink(int nodeId);
-
-    /**
-     * @brief Sets a node as the ground node, i.e., this node has a pressure value of 0 and acts as a reference node for all other nodes.
-     * @param[in] nodeId Id of the node that should be the ground node of the network.
-     */
-    void setGround(int nodeId);    
-
-    /**
-     * @brief Turns a channel with the specific id into a pressurepump with given pressure.
-     * @param channelID id of the channel.
-     * @param pressure pressure value of the pressure pump.
-    */
-    void setPressurePump(int channelId, T pressure);
-
-    /**
-     * @brief Turns a channel with the specific id into a pressurepump with given pressure.
-     * @param channelID id of the channel.
-     * @param pressure pressure value of the pressure pump.
-    */
-    void setFlowRatePump(int channelId, T pressure);
->>>>>>> e7ebf711
-
-    /**
-     * @brief Set the modules of the network for a hybrid simulation.
-     * @param[in] modules The modules that handle the CFD simulations.
-    */
-    void setModules(std::unordered_map<int, std::unique_ptr<lbmModule<T>>> modules);
-
-    /**
-<<<<<<< HEAD
-     * @brief Checks if a node with the specified id exists in the network.
-     * @param[in] nodeId Id of the node to check.
-     * @return If such a node exists.
-     */
-    bool hasNode(int nodeId) const;
-
-    /**
-     * @brief Specifies a node as sink.
-     * @param[in] nodeId Id of the node that is a sink.
-     */
-    void setSink(int nodeId);
-
-    /**
-     * @brief Sets a node as the ground node, i.e., this node has a pressure value of 0 and acts as a reference node for all other nodes.
-     * @param[in] nodeId Id of the node that should be the ground node of the network.
-     */
-    void setGround(int nodeId);    
-
-    /**
-     * @brief Turns a channel with the specific id into a pressurepump with given pressure.
-     * @param channelID id of the channel.
-     * @param pressure pressure value of the pressure pump.
-    */
-    void setPressurePump(int channelId, T pressure);
-
-    /**
-     * @brief Turns a channel with the specific id into a pressurepump with given pressure.
-     * @param channelID id of the channel.
-     * @param pressure pressure value of the pressure pump.
-    */
-    void setFlowRatePump(int channelId, T pressure);
-
-    /**
-     * @brief Set the modules of the network for a hybrid simulation.
-     * @param[in] modules The modules that handle the CFD simulations.
-    */
-    void setModules(std::unordered_map<int, std::unique_ptr<Module<T>>> modules);
-
-    /**
-     * @brief Checks and returns if a node is a sink.
-     * @param[in] nodeId Id of the node that should be checked.
-     * @return If the node with the specified id is a sink.
-     */
-    bool isSink(int nodeId) const;
-
-    /**
-     * @brief Checks and returns if a node is a ground node.
-     * @param[in] nodeId Id of the node that should be checked.
-     * @return If the node with the specified id is a ground node.
-     */
-    bool isGround(int nodeId) const;
-
-    /**
-     * @brief Get a pointer to the node with the specific id.
-    */
-=======
-     * @brief Checks and returns if a node is a sink.
-     * @param[in] nodeId Id of the node that should be checked.
-     * @return If the node with the specified id is a sink.
-     */
-    bool isSink(int nodeId) const;
-
-    /**
-     * @brief Checks and returns if a node is a ground node.
-     * @param[in] nodeId Id of the node that should be checked.
-     * @return If the node with the specified id is a ground node.
-     */
-    bool isGround(int nodeId) const;
-
-    /**
-     * @brief Get a pointer to the node with the specific id.
-    */
->>>>>>> e7ebf711
-    std::shared_ptr<Node<T>>& getNode(int nodeId);
-
-    /**
-     * @brief Get the nodes of the network.
-     * @returns Nodes.
-    */
-    const std::unordered_map<int, std::shared_ptr<Node<T>>>& getNodes() const;
-
-    /**
-     * @brief Returns the id of the ground node.
-     * @return Id of the ground node.
-     */
-    std::set<int> getGroundIds() const;
-
-    /**
-     * @brief Returns a pointer to the ground node.
-     * @return Pointer to the ground node.
-     */
-    std::set<Node<T>*> getGroundNodes() const;
-
-    /**
-     * @brief Get a pointer to the channel with the specific id.
-    */
-    RectangularChannel<T>* getChannel(int channelId) const;
-
-    /**
-     * @brief Get the channels of the network.
-     * @returns Channels.
-    */
-    const std::unordered_map<int, std::unique_ptr<RectangularChannel<T>>>& getChannels() const;
-
-    /**
-     * @brief Get a map of all channels at a specific node.
-     * @param[in] nodeId Id of the node at which the adherent channels should be returned.
-     * @return Vector of pointers to channels adherent to this node.
-     */
-    const std::vector<RectangularChannel<T>*> getChannelsAtNode(int nodeId) const;
-        
-    /**
-     * @brief Get the flow rate pumps of the network.
-     * @returns Flow rate pumps.
-    */
-    const std::unordered_map<int, std::unique_ptr<FlowRatePump<T>>>& getFlowRatePumps() const;
-
-    /**
-     * @brief Get the pressure pumps of the network.
-     * @returns Pressure pumps.
-    */
-    const std::unordered_map<int, std::unique_ptr<PressurePump<T>>>& getPressurePumps() const;
-
-    /**
-     * @brief Get a pointer to the module with the specidic id.
-    */
-    Module<T>* getModule(int moduleId) const;
-
-    /**
-     * @brief Get the modules of the network.
-     * @returns Modules.
-    */
-<<<<<<< HEAD
-    const std::unordered_map<int, std::unique_ptr<Module<T>>>& getModules() const;
-=======
-    const std::unordered_map<int, std::unique_ptr<lbmModule<T>>>& getModules() const;
->>>>>>> e7ebf711
-
-    /**
-     * @brief Get the groups in the network.
-     * @returns Groups
-    */
-    const std::unordered_map<int, std::unique_ptr<Group<T>>>& getGroups() const;
-
-    /**
-     * @brief Store the network object in a JSON file.
-    */
-    void toJson(std::string jsonString) const;
-
-    /**
-     * @brief Sorts the nodes and channels into detached abstract domain groups
-    */
-    void sortGroups();
-
-    /**
-     * @brief Checks if chip network is valid.
-     * @return If the network is valid.
-     */
-    bool isNetworkValid();
-};
-
-}   // namespace arch
+/**
+ * @file Network.h
+ */
+
+#pragma once
+
+#include <fstream>
+#include <memory>
+#include <queue>
+#include <set>
+#include <unordered_set>
+#include <unordered_map>
+
+#include "nlohmann/json.hpp"
+
+using json = nlohmann::json;
+
+namespace arch {
+
+// Forward declared dependencies
+enum class ChannelType;
+template<typename T>
+class FlowRatePump;
+template<typename T>
+class lbmModule;
+template<typename T>
+class essModule;
+template<typename T>
+class Module;
+template<typename T>
+class Network;
+template<typename T>
+class Node;
+template<typename T>
+class Opening;
+template<typename T>
+class PressurePump;
+template<typename T>
+class RectangularChannel;
+
+/**
+ * @brief A struct that defines an group, which is a detached abstract network, neighbouring the ground node(s) and/or CFD domains.
+*/
+template<typename T>
+struct Group {
+
+    int groupId;                    ///< Id of the group.
+    bool initialized = false;       ///< Initialization of the group.
+    bool grounded = false;          ///< Is this group connected to ground node(s)?
+    int groundNodeId = -1;          ///< The node with pressure = pMin at the initial timestep.
+    int groundChannelId = -1;       ///< The channel that contains the ground node as node.
+    std::unordered_set<int> nodeIds;            ///< Ids of nodes in this group.
+    std::unordered_set<int> channelIds;         ///< Ids of channels in this group.
+    std::unordered_set<int> flowRatePumpIds;    ///< Ids of flow rate pumps in this group.
+    std::unordered_set<int> pressurePumpIds;    ///< Ids of pressure pumps in this group.
+
+    // In-/Outlets nodes of the group that are not ground nodes
+    std::unordered_map<int, std::unique_ptr<FlowRatePump<T>>> Openings; 
+
+    // The reference pressure of the group
+    T pRef = 0.;
+
+    /**
+     * @brief Constructor of a group.
+     * @param[in] groupId Id of the group.
+     * @param[in] nodeIds Ids of the nodes that constitute this group.
+     * @param[in] channelIds Ids of the channels that constitute this group.
+    */
+    Group(int groupId_, std::unordered_set<int> nodeIds_, std::unordered_set<int> channelIds_, Network<T>* network_) :
+        groupId(groupId_), nodeIds(nodeIds_), channelIds(channelIds_) {
+        for (auto& nodeId : nodeIds) {
+            if (network_->getNode(nodeId)->getGround()) {
+                grounded = true;
+            }
+        }
+    }
+};
+
+/**
+ * @brief Class to specify a Network of Nodes, Channels, and Models for a Platform on a Chip.
+*/
+template<typename T>
+class Network {
+private:
+    std::unordered_map<int, std::shared_ptr<Node<T>>> nodes;                    ///< Nodes the network consists of.
+    std::set<Node<T>*> sinks;                                                   ///< Ids of nodes that are sinks.
+    std::set<Node<T>*> groundNodes;                                             ///< Ids of nodes that are ground nodes.
+    std::unordered_map<int, std::unique_ptr<RectangularChannel<T>>> channels;   ///< Map of ids and channel pointers to channels in the network.
+    std::unordered_map<int, std::unique_ptr<FlowRatePump<T>>> flowRatePumps;    ///< Map of ids and channel pointers to flow rate pumps in the network.
+    std::unordered_map<int, std::unique_ptr<PressurePump<T>>> pressurePumps;    ///< Map of ids and channel pointers to pressure pumps in the network.
+    std::unordered_map<int, std::unique_ptr<Module<T>>> modules;             ///< Map of ids and module pointers to modules in the network.
+    std::unordered_map<int, std::unique_ptr<Group<T>>> groups;                  ///< Map of ids and pointers to groups that form the (unconnected) 1D parts of the network
+    std::unordered_map<int, std::unordered_map<int, RectangularChannel<T>*>> reach; ///< Set of nodes and corresponding channels (reach) at these nodes in the network.
+    std::unordered_map<int, Module<T>*> modularReach;                        ///< Set of nodes with corresponding module (or none) at these nodes in the network.
+
+    /**
+     * @brief Goes through network and sets all nodes and channels that are visited to true.
+     * @param[in] id Id of the node that is visited.
+     * @param[in, out] visitedNodes Reference to a map that stores which nodes have already been visited.
+     * @param[in, out] visitedChannels Reference to a map that stores which channels have already been visited.
+     */
+    void visitNodes(int id, std::unordered_map<int, bool>& visitedNodes, std::unordered_map<int, bool>& visitedChannels, std::unordered_map<int, bool>& visitedModules);
+    
+public:
+    /**
+     * @brief Constructor of the Network
+     * @param[in] nodes Nodes of the network.
+     * @param[in] channels Channels of the network.
+     * @param[in] flowRatePump Flow rate pumps of the network.
+     * @param[in] pressurePump Pressure pumps of the network.
+     * @param[in] modules Modules of the network.
+    */
+    Network(std::unordered_map<int, std::shared_ptr<Node<T>>> nodes, 
+            std::unordered_map<int, std::unique_ptr<RectangularChannel<T>>> channels,
+            std::unordered_map<int, std::unique_ptr<FlowRatePump<T>>> flowRatePump,
+            std::unordered_map<int, std::unique_ptr<PressurePump<T>>> pressurePump,
+            std::unordered_map<int, std::unique_ptr<Module<T>>> modules);
+
+    /**
+     * @brief Constructor of the Network
+     * @param[in] nodes Nodes of the network.
+     * @param[in] channels Channels of the network.
+    */
+    Network(std::unordered_map<int, std::shared_ptr<Node<T>>> nodes, 
+            std::unordered_map<int, std::unique_ptr<RectangularChannel<T>>> channels);
+
+    /**
+     * @brief Constructor of the Network that generates a fully connected graph between the nodes.
+     * @param[in] nodes Nodes of the network.
+    */
+    Network(std::unordered_map<int, std::shared_ptr<Node<T>>> nodes);
+
+    /**
+     * @brief Constructor of the Network from a JSON string
+     * @param json json string
+                simulationResult->printLastState();
+     * @return SimulationResult struct
+    */
+    Network(std::string jsonFile);
+
+    /**
+     * @brief Constructor of a Network object.
+    */
+    Network();
+
+    /**
+     * @brief Adds a new node to the network.
+    */
+    Node<T>* addNode(T x, T y, bool ground=false);
+
+    /**
+     * @brief Adds a new channel to the chip.
+     * @param[in] nodeAId Id of the node at one end of the channel.
+     * @param[in] nodeBId Id of the node at the other end of the channel.
+     * @param[in] height Height of the channel in m.
+     * @param[in] width Width of the channel in m.
+     * @param[in] length Length of the channel in m.
+     * @param[in] type What kind of channel it is.
+     * @return Id of the newly created channel.
+     */
+    RectangularChannel<T>* addChannel(int nodeAId, int nodeBId, T height, T width, T length, ChannelType type);
+
+    /**
+     * @brief Adds a new channel to the chip.
+     * @param[in] nodeAId Id of the node at one end of the channel.
+     * @param[in] nodeBId Id of the node at the other end of the channel.
+     * @param[in] height Height of the channel in m.
+     * @param[in] width Width of the channel in m.
+     * @param[in] type What kind of channel it is.
+     * @return Id of the newly created channel.
+     */
+    RectangularChannel<T>* addChannel(int nodeAId, int nodeBId, T height, T width, ChannelType type);
+
+
+    /**
+     * @brief Adds a new channel to the chip.
+     * @param[in] nodeAId Id of the node at one end of the channel.
+     * @param[in] nodeBId Id of the node at the other end of the channel.
+     * @param[in] resistance Resistance of the channel in Pas/L.
+     * @param[in] type What kind of channel it is.
+     * @return Id of the newly created channel.
+     */
+    RectangularChannel<T>* addChannel(int nodeAId, int nodeBId, T resistance, ChannelType type);
+
+    /**
+     * @brief Adds a new flow rate pump to the chip.
+     * @param[in] node0Id Id of the node at one end of the flow rate pump.
+     * @param[in] node1Id Id of the node at the other end of the flow rate pump.
+     * @param[in] flowRate Volumetric flow rate of the pump in m^3/s.
+     * @return Id of the newly created flow rate pump.
+     */
+    FlowRatePump<T>* addFlowRatePump(int nodeAId, int nodeBId, T flowRate);
+
+    /**
+     * @brief Adds a new pressure pump to the chip.
+     * @param[in] node0Id Id of the node at one end of the pressure pump.
+     * @param[in] node1Id Id of the node at the other end of the pressure pump.
+     * @param[in] pressure Pressure of the pump in Pas/L.
+     * @return Id of the newly created pressure pump.
+     */
+    PressurePump<T>* addPressurePump(int nodeAId, int nodeBId, T pressure);
+
+    /**
+     * @brief Adds a new module to the network.
+     * @param[in] name Name of the module.
+     * @param[in] stlFile Location of the stl file that gives the geometry of the domain.
+     * @param[in] position Absolute position of the module in the network w.r.t. bottom left corner.
+     * @param[in] size Absolute size of the module in m.
+     * @param[in] nodes Map of nodes that are on the module boundary.
+     * @param[in] openings Map of openings corresponding to the nodes.
+     * @param[in] charPhysLength Characteristic physical length of this simulator.
+     * @param[in] charPhysVelocity Characteristic physical velocity of this simulator.
+     * @param[in] alpha Relaxation parameter for this simulator.
+     * @param[in] resolution Resolution of this simulator.
+     * @param[in] epsilon Error tolerance for convergence criterion of this simulator.
+     * @param[in] tau Relaxation time of this simulator (0.5 < tau < 2.0).
+     * @return Pointer to the newly created module.
+    */
+    lbmModule<T>* addModule(std::string name,
+                            std::string stlFile,
+                            std::vector<T> position,
+                            std::vector<T> size,
+                            std::unordered_map<int, std::shared_ptr<Node<T>>> nodes,
+                            std::unordered_map<int, Opening<T>> openings,
+                            T charPhysLength, T charPhysVelocity, T alpha, T resolution, T epsilon, T tau);
+
+    /**
+     * @brief Adds a new module to the network.
+     * @param[in] name Name of the module.
+     * @param[in] position Absolute position of the module in the network w.r.t. bottom left corner.
+     * @param[in] size Absolute size of the module in m.
+     * @param[in] nodes Map of nodes that are on the module boundary.
+     * @param[in] openings Map of openings corresponding to the nodes.
+    */
+    essLbmModule<T> *addModule(std::string name, std::string stlFile,
+                               std::vector<T> position,
+                               std::vector<T> size,
+                               std::unordered_map<int, std::shared_ptr<Node<T> > > nodes,
+                               std::unordered_map<int, Opening<T>> openings, T charPhysLength, T charPhysVelocity, T resolution, T epsilon, T tau);
+
+    /**
+     * @brief Adds a new module to the network.
+    */
+    int addModule();
+
+    /**
+     * @brief Checks if a node with the specified id exists in the network.
+     * @param[in] nodeId Id of the node to check.
+     * @return If such a node exists.
+     */
+    bool hasNode(int nodeId) const;
+
+    /**
+     * @brief Specifies a node as sink.
+     * @param[in] nodeId Id of the node that is a sink.
+     */
+    void setSink(int nodeId);
+
+    /**
+     * @brief Sets a node as the ground node, i.e., this node has a pressure value of 0 and acts as a reference node for all other nodes.
+     * @param[in] nodeId Id of the node that should be the ground node of the network.
+     */
+    void setGround(int nodeId);    
+
+    /**
+     * @brief Turns a channel with the specific id into a pressurepump with given pressure.
+     * @param channelID id of the channel.
+     * @param pressure pressure value of the pressure pump.
+    */
+    void setPressurePump(int channelId, T pressure);
+
+    /**
+     * @brief Turns a channel with the specific id into a pressurepump with given pressure.
+     * @param channelID id of the channel.
+     * @param pressure pressure value of the pressure pump.
+    */
+    void setFlowRatePump(int channelId, T pressure);
+
+    /**
+     * @brief Set the modules of the network for a hybrid simulation.
+     * @param[in] modules The modules that handle the CFD simulations.
+    */
+    void setModules(std::unordered_map<int, std::unique_ptr<Module<T>>> modules);
+
+    /**
+     * @brief Checks and returns if a node is a sink.
+     * @param[in] nodeId Id of the node that should be checked.
+     * @return If the node with the specified id is a sink.
+     */
+    bool isSink(int nodeId) const;
+
+    /**
+     * @brief Checks and returns if a node is a ground node.
+     * @param[in] nodeId Id of the node that should be checked.
+     * @return If the node with the specified id is a ground node.
+     */
+    bool isGround(int nodeId) const;
+
+    /**
+     * @brief Get a pointer to the node with the specific id.
+    */
+    std::shared_ptr<Node<T>>& getNode(int nodeId);
+
+    /**
+     * @brief Get the nodes of the network.
+     * @returns Nodes.
+    */
+    const std::unordered_map<int, std::shared_ptr<Node<T>>>& getNodes() const;
+
+    /**
+     * @brief Returns the id of the ground node.
+     * @return Id of the ground node.
+     */
+    std::set<int> getGroundIds() const;
+
+    /**
+     * @brief Returns a pointer to the ground node.
+     * @return Pointer to the ground node.
+     */
+    std::set<Node<T>*> getGroundNodes() const;
+
+    /**
+     * @brief Get a pointer to the channel with the specific id.
+    */
+    RectangularChannel<T>* getChannel(int channelId) const;
+
+    /**
+     * @brief Get the channels of the network.
+     * @returns Channels.
+    */
+    const std::unordered_map<int, std::unique_ptr<RectangularChannel<T>>>& getChannels() const;
+
+    /**
+     * @brief Get a map of all channels at a specific node.
+     * @param[in] nodeId Id of the node at which the adherent channels should be returned.
+     * @return Vector of pointers to channels adherent to this node.
+     */
+    const std::vector<RectangularChannel<T>*> getChannelsAtNode(int nodeId) const;
+        
+    /**
+     * @brief Get the flow rate pumps of the network.
+     * @returns Flow rate pumps.
+    */
+    const std::unordered_map<int, std::unique_ptr<FlowRatePump<T>>>& getFlowRatePumps() const;
+
+    /**
+     * @brief Get the pressure pumps of the network.
+     * @returns Pressure pumps.
+    */
+    const std::unordered_map<int, std::unique_ptr<PressurePump<T>>>& getPressurePumps() const;
+
+    /**
+     * @brief Get a pointer to the module with the specidic id.
+    */
+    Module<T>* getModule(int moduleId) const;
+
+    /**
+     * @brief Get the modules of the network.
+     * @returns Modules.
+    */
+    const std::unordered_map<int, std::unique_ptr<Module<T>>>& getModules() const;
+
+    /**
+     * @brief Get the groups in the network.
+     * @returns Groups
+    */
+    const std::unordered_map<int, std::unique_ptr<Group<T>>>& getGroups() const;
+
+    /**
+     * @brief Store the network object in a JSON file.
+    */
+    void toJson(std::string jsonString) const;
+
+    /**
+     * @brief Sorts the nodes and channels into detached abstract domain groups
+    */
+    void sortGroups();
+
+    /**
+     * @brief Checks if chip network is valid.
+     * @return If the network is valid.
+     */
+    bool isNetworkValid();
+};
+
+}   // namespace arch