set(SOURCE_LIST
    Channel.hh
    ChannelPosition.hh
<<<<<<< HEAD
    lbmModule.hh
    MixturePump.hh
=======
>>>>>>> f1f33a57
    Module.hh
    Network.hh
    Edge.hh
    FlowRatePump.hh
    Node.hh
    PressurePump.hh
)
    
set(HEADER_LIST
    Channel.h
    ChannelPosition.h
<<<<<<< HEAD
    lbmModule.h
    MixturePump.h
=======
>>>>>>> f1f33a57
    Module.h
    ModuleOpening.h
    Network.h
    Edge.h
    FlowRatePump.h
    Node.h
    PressurePump.h
)

target_sources(${TARGET_NAME} PUBLIC ${SOURCE_LIST} ${HEADER_LIST})
target_include_directories(${TARGET_NAME} PUBLIC ${CMAKE_CURRENT_LIST_DIR})
target_link_libraries(${TARGET_NAME} PUBLIC nlohmann_json::nlohmann_json)<|MERGE_RESOLUTION|>--- conflicted
+++ resolved
@@ -1,11 +1,6 @@
 set(SOURCE_LIST
     Channel.hh
     ChannelPosition.hh
-<<<<<<< HEAD
-    lbmModule.hh
-    MixturePump.hh
-=======
->>>>>>> f1f33a57
     Module.hh
     Network.hh
     Edge.hh
@@ -17,11 +12,6 @@
 set(HEADER_LIST
     Channel.h
     ChannelPosition.h
-<<<<<<< HEAD
-    lbmModule.h
-    MixturePump.h
-=======
->>>>>>> f1f33a57
     Module.h
     ModuleOpening.h
     Network.h
