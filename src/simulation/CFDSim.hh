--- conflicted
+++ resolved
@@ -3,11 +3,7 @@
 namespace sim {
 
     template<typename T>
-<<<<<<< HEAD
-    bool conductCFDSimulation(const std::unordered_map<int, std::unique_ptr<CFDSimulator<T, DIMENSION>>>& cfdSimulators, int iteration) {
-=======
     bool conductCFDSimulation(const std::unordered_map<int, std::unique_ptr<CFDSimulator<T>>>& cfdSimulators, int iteration) {
->>>>>>> 13fc3468
 
         bool allConverge = true;
 
@@ -23,8 +19,6 @@
             cfdSimulator.second->solve();
 
             if (!cfdSimulator.second->hasConverged()) {
-<<<<<<< HEAD
-=======
                 allConverge = false;
             }
             
@@ -70,7 +64,6 @@
             cfdSimulator.second->adSolve();
 
             if (!cfdSimulator.second->hasAdConverged()) {
->>>>>>> 13fc3468
                 allConverge = false;
             }
             
