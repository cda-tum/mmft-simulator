#include "MixingModels.h"

#include <unordered_map>
#include <deque>
#include <iostream>
#include <cmath>
#include <vector>

#define M_PI 3.14159265358979323846

namespace sim {

template<typename T>
MixingModel<T>::MixingModel() { }

template<typename T>
T MixingModel<T>::getMinimalTimeStep() {
    return this->minimalTimeStep;
}

template<typename T>
void MixingModel<T>::updateMinimalTimeStep(arch::Network<T>* network) {
    this->minimalTimeStep = 0.0;
    for (auto& [channelId, deque] : mixturesInEdge) {
        T channelVolume = network->getChannel(channelId)->getVolume();
        T channelFlowRate = std::abs(network->getChannel(channelId)->getFlowRate());
        for (auto& [mixtureId, endPos] : deque) {
            T flowTime = (1.0 - endPos)*channelVolume/channelFlowRate;
            if (this->minimalTimeStep < 1e-12) {
                this->minimalTimeStep = flowTime;
            } else if (flowTime < this->minimalTimeStep) {
                this->minimalTimeStep = flowTime;
            }
        }
    }
}

template<typename T>
const std::deque<std::pair<int,T>>& MixingModel<T>::getMixturesInEdge(int channelId) const {
    return mixturesInEdge.at(channelId);
}

template<typename T>
const std::unordered_map<int, std::deque<std::pair<int,T>>>& MixingModel<T>::getMixturesInEdges() const {
    return mixturesInEdge;
}

template<typename T>
const std::unordered_map<int, int>& MixingModel<T>::getFilledEdges() const {
    return filledEdges;
}

template<typename T>
void MixingModel<T>::injectMixtureInEdge(int mixtureId, int channelId) {
    if (this->mixturesInEdge.count(channelId)) {
        this->mixturesInEdge.at(channelId).push_back(std::make_pair(mixtureId, T(0.0)));
    } else {
        std::deque<std::pair<int,T>> newDeque;
        newDeque.push_back(std::make_pair(mixtureId, T(0.0)));
        this->mixturesInEdge.try_emplace(channelId, newDeque);
    }
}

template<typename T>
InstantaneousMixingModel<T>::InstantaneousMixingModel() : MixingModel<T>() { }

template<typename T>
void InstantaneousMixingModel<T>::propagateSpecies(arch::Network<T>* network, Simulation<T>* sim) {

    std::vector<Mixture<T>> tmpMixtures;

    // Define total inflow volume at nodes
    for (auto& [nodeId, node] : network->getNodes()) {
        for (auto& channel : network->getChannelsAtNode(nodeId) ) {
            // Check if the channel flows into the node
            if ((channel->getFlowRate() > 0.0 && channel->getNodeB() == nodeId) || (channel->getFlowRate() < 0.0 && channel->getNodeA() == nodeId)) {
                T inflowVolume = std::abs(channel->getFlowRate());
                auto [iterator, inserted] = totalInflowVolumeAtNode.try_emplace(nodeId, inflowVolume);
                if (!inserted) {
                    iterator->second += inflowVolume;
                }
            }
        }
    }

    // Initial node outflow from mixtureInjections and CFD simulators, stored in mixtureOutflowAtNode
    initNodeOutflow(sim, tmpMixtures);

    // Propagate the mixtures through the entire channel, without considering time steps    
    channelPropagation(network);

    bool inflowUpdated = true;
    while (inflowUpdated) {
        // From node inflow, generate the node's outflow
        inflowUpdated = updateNodeOutflow(sim, tmpMixtures);
        // Propagate the mixtures through the entire channel
        channelPropagation(network);
    }

    // Store the concentrations of the final state in the concentration buffer of olbMixingSolver.
    storeConcentrations(sim, tmpMixtures);

    clean(network);

}

template<typename T>
void InstantaneousMixingModel<T>::initNodeOutflow(Simulation<T>* sim, std::vector<Mixture<T>>& tmpMixtures) {
    // Add mixture injections
    for (auto& [key, mixtureInjection] : sim->getMixtureInjections()) {
        int tmpMixtureIndex = tmpMixtures.size();
        int nodeId = mixtureInjection->getInjectionChannel()->getFlowRate() >= 0.0 ? 
                     mixtureInjection->getInjectionChannel()->getNodeB() : mixtureInjection->getInjectionChannel()->getNodeA();
        tmpMixtures.push_back(Mixture<T>(*sim->getMixture(mixtureInjection->getMixtureId())));
        mixtureOutflowAtNode.try_emplace(nodeId, tmpMixtureIndex);
    }
    // Add CFD Simulator outflows
    for (auto& [key, cfdSimulator] : sim->getCFDSimulators()) {
        for (auto& [nodeId, opening] : cfdSimulator->getOpenings()) {
            // If the node is an outflow
            if (cfdSimulator->getFlowRates().at(nodeId) < 0.0) {
                int tmpMixtureIndex = tmpMixtures.size();
                int tmpMixtureId = std::numeric_limits<int>::max();
                std::unordered_map<int, Specie<T>*> species;
                std::unordered_map<int, T> speciesConcentrations(cfdSimulator->getConcentrations().at(nodeId));
                for (auto& [speciesId, concentration] : cfdSimulator->getConcentrations().at(nodeId)) {
                    species.try_emplace(speciesId, sim->getSpecie(speciesId));
                }
                Mixture<T> tmpMixture = Mixture<T>(tmpMixtureId, species, speciesConcentrations, sim->getContinuousPhase());
                tmpMixtures.push_back(tmpMixture);
                mixtureOutflowAtNode.try_emplace(nodeId, tmpMixtureIndex);
            }
        }
    }
}

template<typename T>
void InstantaneousMixingModel<T>::channelPropagation(arch::Network<T>* network) {
    for (auto& [nodeId, mixtureId] : mixtureOutflowAtNode) {
        for (auto& channel : network->getChannelsAtNode(nodeId)) {
            // Find the nodeId that is across the channel
            int oppositeNode;
            if (channel->getFlowRate() > 0.0 && channel->getNodeA() == nodeId) {
                oppositeNode = channel->getNodeB();
            } else if (channel->getFlowRate() < 0.0 && channel->getNodeB() == nodeId) {
                oppositeNode = channel->getNodeA();
            } else {
                continue;
            }
            // Update the mixture inflow at the node across the channel
            MixtureInFlow<T> mixtureInflow = {mixtureId, std::abs(channel->getFlowRate())};
            auto [iterator, inserted] = mixtureInflowAtNode.try_emplace(oppositeNode, std::vector<MixtureInFlow<T>>(1, mixtureInflow));
            if (!inserted) {
                mixtureInflowAtNode.at(oppositeNode).push_back(mixtureInflow);
            }
        }
    }
}

template<typename T>
bool InstantaneousMixingModel<T>::updateNodeOutflow(Simulation<T>* sim, std::vector<Mixture<T>>& tmpMixtures) {
    bool updated = false;
    for (auto& [nodeId, mixtureInflowList] : mixtureInflowAtNode) {
        bool createMixture = false;
        std::unordered_map<int, Specie<T>*> speciePtrs;
        std::unordered_map<int, T> newConcentrations;
        for (auto& mixtureInflow : mixtureInflowList) {
            for (auto& [specieId, oldConcentration] : tmpMixtures[mixtureInflow.mixtureId].getSpecieConcentrations()) {
                speciePtrs.try_emplace(specieId, sim->getSpecie(specieId));
                T newConcentration = oldConcentration * mixtureInflow.inflowVolume / totalInflowVolumeAtNode.at(nodeId);
                auto [iterator, inserted] = newConcentrations.try_emplace(specieId, newConcentration);
                if (!inserted) {
                    iterator->second = iterator->second + newConcentration;
                }
            }
            if (mixtureInflow.mixtureId != mixtureInflowList[0].mixtureId) {
                createMixture = true;
            }
        }
        int outflowMixtureId;
        Mixture<T> newMixture (tmpMixtures.size(), speciePtrs, newConcentrations, sim->getContinuousPhase());
        if (createMixture) {
            outflowMixtureId = tmpMixtures.size();
        } else {
            outflowMixtureId = mixtureInflowList[0].mixtureId;
        }
        if (!mixtureOutflowAtNode.count(nodeId)) {
            if (createMixture) {
                tmpMixtures.push_back(newMixture);
            }
            mixtureOutflowAtNode.try_emplace(nodeId, outflowMixtureId);
            updated = true;

        } else {
            // Check if the ouflow gets updated or not
            if (tmpMixtures[mixtureOutflowAtNode.at(nodeId)] == tmpMixtures[outflowMixtureId]) {
                continue;
            } else {
                if (createMixture) {
                    tmpMixtures.push_back(newMixture);
                }
                mixtureOutflowAtNode.at(nodeId) = outflowMixtureId;
                updated = true;
            }
        }
    }
    return updated;
}

template<typename T>
void InstantaneousMixingModel<T>::storeConcentrations(Simulation<T>* sim, const std::vector<Mixture<T>>& tmpMixtures) {
    for (auto& [key, cfdSimulator] : sim->getCFDSimulators()) {
        std::unordered_map<int, std::unordered_map<int, T>> concentrations = cfdSimulator->getConcentrations();
        for (auto& [nodeId, opening] : cfdSimulator->getOpenings()) {
            // If the node is an inflow
            if (cfdSimulator->getFlowRates().at(nodeId) > 0.0) {
                if (mixtureOutflowAtNode.count(nodeId)) {
                    for (auto& [specieId, specieConcentration] : tmpMixtures[mixtureOutflowAtNode.at(nodeId)].getSpecieConcentrations()) {
                        concentrations.at(nodeId).at(specieId) = specieConcentration;
                    }
                }
            }
        }
        cfdSimulator->storeConcentrations(concentrations);
    }
}

template<typename T>
void InstantaneousMixingModel<T>::updateMixtures(T timeStep, arch::Network<T>* network, Simulation<T>* sim, std::unordered_map<int, std::unique_ptr<Mixture<T>>>& mixtures) {

    generateNodeOutflow(sim, mixtures);
    updateChannelInflow(timeStep, network, mixtures);
    clean(network);
    this->updateMinimalTimeStep(network);
}

template<typename T>
void InstantaneousMixingModel<T>::updateNodeInflow(T timeStep, arch::Network<T>* network) {

    for (auto& [nodeId, node] : network->getNodes()) {
        bool generateInflow = false;
        int totalInflowCount = 0;
        int mixtureInflowCount = 0;
        if (createMixture.count(nodeId)) {
            createMixture.at(nodeId) = false;
        } else {
            createMixture.try_emplace(nodeId, false);
        }
        for (auto& [channelId, channel] : network->getChannels()) {
            if ((channel->getFlowRate() > 0.0 && channel->getNodeB() == nodeId) || (channel->getFlowRate() < 0.0 && channel->getNodeA() == nodeId)) {
                totalInflowCount++;
                T inflowVolume = std::abs(channel->getFlowRate()) * timeStep;
                T movedDistance = inflowVolume / channel->getVolume();
                auto [iterator, inserted] = totalInflowVolumeAtNode.try_emplace(nodeId, inflowVolume);
                if (!inserted) {
                    iterator->second += inflowVolume;
                }
                if (this->mixturesInEdge.count(channel->getId())){
                    for (auto& [mixtureId, endPos] : this->mixturesInEdge.at(channel->getId())) {
                        T newEndPos = std::min(endPos + movedDistance, (T) 1.0);
                        endPos = newEndPos;
                        if (newEndPos == 1.0) {
                            // if the mixture front left the channel, it's fully filled
                            if (this->filledEdges.count(channel->getId())) {
                                this->filledEdges.at(channel->getId()) = mixtureId;
                            } else {
                                this->filledEdges.try_emplace(channel->getId(), mixtureId);
                            }
                            generateInflow = true;
                        }   
                    }
                }
            }
        }
        // specie flows into node, add to mixture inflow
        if (generateInflow) {
            mixtureInflowCount = generateInflows(nodeId, timeStep, network);
        }
        if (totalInflowCount != mixtureInflowCount) {
            createMixture.at(nodeId) = true;
        }
    }
    for (auto& [nodeId, mixtureInflowList] : mixtureInflowAtNode) {
        for (auto& mixtureInflow : mixtureInflowList) {
            if (mixtureInflow.mixtureId != mixtureInflowList[0].mixtureId) {
                createMixture.at(nodeId) = true;
            }
        }
    }
}

template<typename T>
int InstantaneousMixingModel<T>::generateInflows(int nodeId, T timeStep, arch::Network<T>* network) {
    int mixtureInflowCount = 0;
    for (auto& [channelId, channel] : network->getChannels()) {
        T inflowVolume = std::abs(channel->getFlowRate()) * timeStep;
        if ((channel->getFlowRate() > 0.0 && channel->getNodeB() == nodeId) || (channel->getFlowRate() < 0.0 && channel->getNodeA() == nodeId)) {
            if (this->filledEdges.count(channelId)  && !network->getNode(nodeId)->getSink()) {
                MixtureInFlow<T> mixtureInflow = {this->filledEdges.at(channelId), inflowVolume};
                mixtureInflowAtNode[nodeId].push_back(mixtureInflow);
                mixtureInflowCount++;
            }
        }
    }
    return mixtureInflowCount;
}

template<typename T>
void InstantaneousMixingModel<T>::generateNodeOutflow(Simulation<T>* sim, std::unordered_map<int, std::unique_ptr<Mixture<T>>>& mixtures) {

    for (auto& [nodeId, mixtureInflowList] : mixtureInflowAtNode) {
        std::unordered_map<int, T> newConcentrations;
        for (auto& mixtureInflow : mixtureInflowList) {
            for (auto& [specieId, oldConcentration] : mixtures.at(mixtureInflow.mixtureId)->getSpecieConcentrations()) {
                T newConcentration = oldConcentration * mixtureInflow.inflowVolume / totalInflowVolumeAtNode.at(nodeId);
                auto [iterator, inserted] = newConcentrations.try_emplace(specieId, newConcentration);
                if (!inserted) {
                    iterator->second = iterator->second + newConcentration;
                }
            }
        }
        if ( !createMixture.at(nodeId)) {
            mixtureOutflowAtNode.try_emplace(nodeId, mixtureInflowList[0].mixtureId);
        } else {
            Mixture<T>* newMixture = sim->addMixture(newConcentrations);
            mixtureOutflowAtNode.try_emplace(nodeId, newMixture->getId());
            createMixture.at(nodeId) = false;
        }
    }
}

template<typename T>
void InstantaneousMixingModel<T>::updateChannelInflow(T timeStep, arch::Network<T>* network, std::unordered_map<int, std::unique_ptr<Mixture<T>>>& mixtures) {

    for (auto& [nodeId, node] : network->getNodes()) {
        for (auto& channel : network->getChannelsAtNode(nodeId)) {
            // check if edge is an outflow edge to this node
            if ((channel->getFlowRate() > 0.0 && channel->getNodeA() == nodeId) || (channel->getFlowRate() < 0.0 && channel->getNodeB() == nodeId)) {
                if (mixtureOutflowAtNode.count(nodeId)) {
                    this->injectMixtureInEdge(mixtureOutflowAtNode.at(nodeId), channel->getId());
                }
            }
        }
    }
}

template<typename T>
void InstantaneousMixingModel<T>::clean(arch::Network<T>* network) {
    
    for (auto& [nodeId, node] : network->getNodes()) {
        for (auto& channel : network->getChannelsAtNode(nodeId)) {
            if (this->mixturesInEdge.count(channel->getId())){
                for (auto& [mixtureId, endPos] : this->mixturesInEdge.at(channel->getId())) {
                    if (endPos == 1.0) {
                        this->mixturesInEdge.at(channel->getId()).pop_front();
                    } else {
                        break;
                    }
                }
            }
        }
    }
    mixtureInflowAtNode.clear();
    mixtureOutflowAtNode.clear();
    totalInflowVolumeAtNode.clear();
}

template<typename T>
void InstantaneousMixingModel<T>::printMixturesInNetwork() {
    for (auto& [channelId, deque] : this->mixturesInEdge) {
        for (auto& [mixtureId, endPos] : deque) {
            std::cout << "Mixture " << mixtureId << " in channel " << channelId << 
            " at position " << endPos << std::endl;
        }
    }
}

//=========================================================================================
//================================  diffusive Mixing  =====================================
//=========================================================================================

template<typename T>
DiffusionMixingModel<T>::DiffusionMixingModel() : MixingModel<T>() { }

template<typename T>
void DiffusionMixingModel<T>::updateMixtures(T timeStep, arch::Network<T>* network, Simulation<T>* sim, std::unordered_map<int, std::unique_ptr<Mixture<T>>>& mixtures) {
    updateNodeInflow(timeStep, network);
    generateInflows(timeStep, network, sim, mixtures);
    clean(network);
    this->updateMinimalTimeStep(network);
    //printMixturesInNetwork();
}

template<typename T>
void DiffusionMixingModel<T>::updateNodeInflow(T timeStep, arch::Network<T>* network) {
    mixingNodes.clear();
    for (auto& [nodeId, node] : network->getNodes()) {
        for (auto& [channelId, channel] : network->getChannels()) {
            // If the channel flows into this node
            if ((channel->getFlowRate() > 0.0 && channel->getNodeB() == nodeId) || (channel->getFlowRate() < 0.0 && channel->getNodeA() == nodeId)) {
                T inflowVolume = std::abs(channel->getFlowRate()) * timeStep;
                T movedDistance = inflowVolume / channel->getVolume();
                if (this->mixturesInEdge.count(channel->getId())) {
                    for (auto& [mixtureId, endPos] : this->mixturesInEdge.at(channel->getId())) {
                        // Propagate the mixture positions in the channel with movedDistance
                        T newEndPos = std::min(endPos + movedDistance, (T) 1.0);
                        endPos = newEndPos;
                        if (newEndPos == 1.0) {
                            // if the mixture front left the channel, it's fully filled with the current mixture
                            if (this->filledEdges.count(channel->getId())) {
                                this->filledEdges.at(channel->getId()) = mixtureId;
                            } else {
                                this->filledEdges.try_emplace(channel->getId(), mixtureId);
                            }
                            // We must generate the outflow of this node, i.e., the inflow of the channels that flow out of the node
                            mixingNodes.emplace(nodeId);
                        }   
                    }
                }
            }
        }
    }
}

template<typename T>
void DiffusionMixingModel<T>::generateInflows(T timeStep, arch::Network<T>* network, Simulation<T>* sim, std::unordered_map<int, std::unique_ptr<Mixture<T>>>& mixtures) {
    // Due to the nature of the diffusive mixing model, per definition a new mixture is created.
    // It is unlikely that this exact mixture, with same species and functions already exists
    for (auto& nodeId : mixingNodes) {
        // Perform topoology analysis at node, to know how the inflow sections and their relative order.
        topologyAnalysis(network, nodeId);
        for (auto& [channelId, channel] : network->getChannels()) {
            // If the channel flows out of this node
            if ((channel->getFlowRate() > 0.0 && channel->getNodeA() == nodeId) || (channel->getFlowRate() < 0.0 && channel->getNodeB() == nodeId)) {
                // Loop over all species in the incoming mixtures and add to set of present species
                std::set<int> presentSpecies;
                for (auto& section : outflowDistributions.at(channel->getId())) {
                    if (this->filledEdges.count(section.channelId)) {
                        for (auto& [specieId, pair] : mixtures.at(this->filledEdges.at(section.channelId))->getSpecieDistributions()) {
                            if (presentSpecies.find(specieId) == presentSpecies.end()) {
                                presentSpecies.emplace(specieId);
                            }
                        }
                    }
                }
                // We should evaluate the final function of the mixture reaching the end of this channel
                std::unordered_map<int, std::tuple<std::function<T(T)>,std::vector<T>,T>> newDistributions;
                for (auto& specieId : presentSpecies) {
                    T pecletNr = (std::abs(channel->getFlowRate()) / channel->getHeight()) / (sim->getSpecie(specieId))->getDiffusivity();
                    std::tuple<std::function<T(T)>, std::vector<T>, T> analyticalResult = getAnalyticalSolution(
                        channel->getLength(), std::abs(channel->getFlowRate()), channel->getWidth(), noFourierTerms, specieId, 
                        pecletNr, outflowDistributions.at(channel->getId()), mixtures);
                    newDistributions.try_emplace(specieId, analyticalResult);
                }
                //Create new DiffusiveMixture
                DiffusiveMixture<T>* newMixture = dynamic_cast<DiffusiveMixture<T>*>(sim->addDiffusiveMixture(newDistributions));
                newMixture->setNonConstant();
                this->injectMixtureInEdge(newMixture->getId(), channelId);
            }
        }
    }
    // Define the outflow of the CFD simulators for diffusive mixing
    // These nodes are not defined as mixing nodes but they might still have a complex concentration distribution
    for (auto& [key, cfdSimulator] : sim->getCFDSimulators()) {
        std::unordered_map<int, std::unordered_map<int, std::vector<T>>> concentrationFieldsIn = cfdSimulator->getNodeConcentrationFields();
            
        for (auto& [nodeId, opening] : cfdSimulator->getOpenings()) {
            // If the node is an inflow
            for (auto& [channelId, channel] : network->getChannels()) { // There is only one channel connected to a node at a CFD hybrid node connection
                if (cfdSimulator->getFlowRates().at(nodeId) > 0.0 && (channel->getNodeA() == nodeId || channel->getNodeB() == nodeId)) {
                    std::unordered_map<int, std::tuple<std::function<T(T)>,std::vector<T>,T>> newDistributions;
                    std::cout << "Getting here, nodeId is " + std::to_string(nodeId) << std::endl;
                    for (const auto& [specieId, concentrationField] : concentrationFieldsIn.at(nodeId)) {
                        std::cout << "Getting here 2" << std::endl;
                        T dx = channel->getWidth() / concentrationField.size();
                        T pecletNr = (std::abs(channel->getFlowRate()) / channel->getHeight()) / (sim->getSpecie(specieId))->getDiffusivity();
                        std::tuple<std::function<T(T)>, std::vector<T>, T> analyticalResult = getAnalyticalSolutionHybrid(
                            channel->getLength(), channel->getFlowRate(), channel->getWidth(), noFourierTerms, pecletNr, concentrationField, dx);
                        newDistributions.try_emplace(specieId, analyticalResult);
                    }
                    //Create new DiffusiveMixture
                    DiffusiveMixture<T>* newMixture = dynamic_cast<DiffusiveMixture<T>*>(sim->addDiffusiveMixture(newDistributions));
                    newMixture->setNonConstant();
                    this->injectMixtureInEdge(newMixture->getId(), channelId);
                }
                else if (cfdSimulator->getFlowRates().at(nodeId) < 0.0 && (channel->getNodeA() == nodeId || channel->getNodeB() == nodeId)) {
                    int resolutionIntoCfd = cfdSimulator->getResolution(nodeId);
                    concentrationFieldsOut.try_emplace(nodeId, std::unordered_map<int, std::vector<T>>());
                    for (const auto& [specieId, speciePtr] : sim->getSpecies()) {
                        std::vector<T> concentrationFieldForCfdInput = defineConcentrationNodeFieldForCfdInput(resolutionIntoCfd, specieId, channelId, channel->getWidth(), mixtures, noFourierTerms);
                        concentrationFieldsOut.at(nodeId).try_emplace(specieId, concentrationFieldForCfdInput);
                    }                    
                }
            }
        }
        cfdSimulator->storeNodeConcentrationFields(concentrationFieldsOut);
    }
} 

template<typename T>
void DiffusionMixingModel<T>::topologyAnalysis( arch::Network<T>* network, int nodeId) {
    /**
     * 1. List all connecting angles with angle and inflow
     * 2. Order connected channels according to radial angle
     * 3. Group connected channels into groups of 
     *      - Concatenated inflows
     *      - Concatenated outflows
     * 4. Inflow groups always (?) merge incoming channels
     * 5. Inflow group is always (?) split into the 1 or 2 neighbouring outflow groups
     * 6. Outflow groups always (?) merge the incoming 1 or 2 neighbouring inflow groups
     * 7. Outflow groups always (?) split the total income into channels.
    */
    arch::Node<T>* node = network->getNode(nodeId).get();
    concatenatedFlows.clear();
    outflowDistributions.clear();
    if (!node->getGround() && !network->isBoundary(nodeId)){

        // 1. List all connecting channels with angle and inflow
        std::vector<RadialPosition<T>> channelOrder;
        for (auto& [channelId, channel] : network->getChannels()) {
            bool inflow;
            arch::Node<T>* nodeA = network->getNode(channel->getNodeA()).get();
            arch::Node<T>* nodeB = network->getNode(channel->getNodeB()).get();
            T dx = ( nodeId == channel->getNodeA() ) ? nodeB->getPosition()[0]-nodeA->getPosition()[0] : nodeA->getPosition()[0]-nodeB->getPosition()[0];
            T dy = ( nodeId == channel->getNodeA() ) ? nodeB->getPosition()[1]-nodeA->getPosition()[1] : nodeA->getPosition()[1]-nodeB->getPosition()[1];
            #ifdef DEBUG
            assert((dx*dx+dy*dy) > 1e-12);
            #endif
            T angle = atan2(dy,dx);
            angle = std::fmod(atan2(dy,dx)+2*M_PI,2*M_PI);
            if ((channel->getFlowRate() > 0.0 && channel->getNodeB() == nodeId) || (channel->getFlowRate() < 0.0 && channel->getNodeA() == nodeId)) {
                // Channel is inflow channel
                inflow = true;
            } else if ((channel->getFlowRate() > 0.0 && channel->getNodeA() == nodeId) || (channel->getFlowRate() < 0.0 && channel->getNodeB() == nodeId)) {
                // Channel is outflow channel
                inflow = false;
            } else {
                // Channel has no flow rate: Do nothing.
                continue;
            }
            RadialPosition<T> newPosition = {angle, channel->getId(), inflow};
            channelOrder.push_back(newPosition);
        }

        // 2. Order connected channels according to radial angle
        std::sort(channelOrder.begin(), channelOrder.end(), [](auto& a, auto& b) {
            return a.radialAngle < b.radialAngle;  // ascending order
        });

        // 3. Group connected channels into groups of
        //     - Concatenated inflows
        //     - Concatenated outflows
        while (!channelOrder.empty()) {
            std::vector<RadialPosition<T>> concatenatedFlow;
            concatenatedFlow.emplace_back( std::move(channelOrder.front()) );
            channelOrder.erase(channelOrder.begin());
            int n = 0;
            for (auto& flow : channelOrder) {
                if (flow.inFlow == concatenatedFlow.back().inFlow) {
                    concatenatedFlow.emplace_back( std::move(flow) );
                    n++;
                } else {
                    break;
                }
            }

            channelOrder.erase(channelOrder.begin(), channelOrder.begin() + n);
            concatenatedFlows.push_back(concatenatedFlow);
        }

        if (concatenatedFlows.front().front().inFlow == concatenatedFlows.back().back().inFlow) {
            for (auto& flow : concatenatedFlows.front()) {
                concatenatedFlows.back().emplace_back( std::move(flow) );
            }
            concatenatedFlows.erase(concatenatedFlows.begin());
        }

        // 4. Calculate the flow connections between inflow/outflow channels
        // and generate outflowDistribution.
        if (concatenatedFlows.size() == 2) {
            int in = (concatenatedFlows[0][0].inFlow) ? 0 : 1;
            int out = (concatenatedFlows[0][0].inFlow) ? 1 : 0;
            T flowRateIn = 0.0;
            T flowRateOut = 0.0;
            for (auto& channel : concatenatedFlows[in]) {
                flowRateIn += std::abs(network->getChannel(channel.channelId)->getFlowRate());
            }
            for (auto& channel : concatenatedFlows[out]) {
                flowRateOut += std::abs(network->getChannel(channel.channelId)->getFlowRate());
            }

            std::vector<T> inflowCuts = {0.0};
            std::vector<int> channelInIDs;
            // Calculate inflow separations
            for (auto channelIn = concatenatedFlows[in].rbegin(); channelIn != concatenatedFlows[in].rend(); ++channelIn) {
                T newCut = inflowCuts.back() + std::abs(network->getChannel(channelIn->channelId)->getFlowRate())/flowRateIn;
                inflowCuts.push_back(std::min(newCut, (T) 1.0));
                channelInIDs.push_back(channelIn->channelId);
            }

            std::vector<T> outflowCuts = {0.0};
            std::vector<int> channelOutIDs;
            for (auto& channelOut : concatenatedFlows[out]) {
                T newCut = outflowCuts.back() + std::abs(network->getChannel(channelOut.channelId)->getFlowRate())/flowRateOut;
                outflowCuts.push_back(std::min(newCut, (T) 1.0));
                channelOutIDs.push_back(channelOut.channelId);
            }

            long unsigned int n_in = 0;
            long unsigned int n_out = 0;
            T start = 0.0;
            T end = 0.0;
            for (auto& channelInId : channelInIDs) {
                bool filled = false;
                while (!filled){
                    FlowSection<T> inFlowSection;
                    if (inflowCuts[n_in+1] <= outflowCuts[n_out+1] + 1e-15) {   ///< 1e-16 to account for machine precision. TODO: improve algorithm
                        // The cut is caused on the inflow side
                        T flowRate = (1.0 - start) * std::abs(network->getChannel(channelInId)->getFlowRate());
                        inFlowSection = FlowSection<T> {channelInId, start, 1.0, flowRate, network->getChannel(channelInId)->getWidth()};
                        if (outflowDistributions.count(channelOutIDs[n_out])) {
                            outflowDistributions.at(channelOutIDs[n_out]).push_back(inFlowSection);
                        } else {
                            std::vector<FlowSection<T>> newFlowSectionVector = {inFlowSection};
                            outflowDistributions.try_emplace(channelOutIDs[n_out], newFlowSectionVector);
                        }
                        #ifdef DEBUG
                        assert(n_out < channelOutIDs.size());
                        #endif
                        n_in++;
                        start = 0.0;
                        filled = true;
                    } else {
                        // The cut is caused on the outflow side
                        T flowRate = (outflowCuts[n_out + 1] - std::max(inflowCuts[n_in], outflowCuts[n_out]))*flowRateIn;
                        end = start + flowRate / std::abs(network->getChannel(channelInId)->getFlowRate());
                        inFlowSection = FlowSection<T> {channelInId, start, end, flowRate, network->getChannel(channelInId)->getWidth()};
                        if (outflowDistributions.count(channelOutIDs[n_out])) {
                            outflowDistributions.at(channelOutIDs[n_out]).push_back(inFlowSection);
                        } else {
                            std::vector<FlowSection<T>> newFlowSectionVector = {inFlowSection};
                            outflowDistributions.try_emplace(channelOutIDs[n_out], newFlowSectionVector);
                        }
                        #ifdef DEBUG
                        assert(n_out < channelOutIDs.size());
                        #endif
                        n_out++;
                        start = end;
                    }
                }                    
            }

        } else if (concatenatedFlows.size() == 4){
            // Assume case with 2 pairs of opposing channels
            int lowest = 0;
            int n = 0;
            for (auto flowIt : concatenatedFlows) {
                if (std::abs(network->getChannel(flowIt[0].channelId)->getFlowRate()) < abs(network->getChannel(concatenatedFlows.at(lowest)[0].channelId)->getFlowRate())) {
                    lowest = n;
                }
                n++;
            }
            auto flow = concatenatedFlows.at(lowest);
            auto clockWise = concatenatedFlows.at((lowest + 1) % 4);
            auto counterClockWise = concatenatedFlows.at((lowest + 3) % 4);
            auto opposed = concatenatedFlows.at((lowest + 2) % 4);
            if (flow.at(0).inFlow) {
                T ratio = (std::abs(network->getChannel(counterClockWise.at(0).channelId)->getFlowRate()) - 0.5*std::abs(network->getChannel(flow.at(0).channelId)->getFlowRate())) 
                            / std::abs(network->getChannel(opposed.at(0).channelId)->getFlowRate());
                FlowSection<T> flow1 {flow.at(0).channelId, 0.0, 0.5, 0.5*std::abs(network->getChannel(flow.at(0).channelId)->getFlowRate()), network->getChannel(flow.at(0).channelId)->getWidth()};
                std::vector<FlowSection<T>> newFlow1Vector = {flow1};
                outflowDistributions.try_emplace(clockWise.at(0).channelId, newFlow1Vector);
                FlowSection<T> flow2 {opposed.at(0).channelId, 0.0, ratio, ratio*std::abs(network->getChannel(opposed.at(0).channelId)->getFlowRate()), network->getChannel(opposed.at(0).channelId)->getWidth()};
                std::vector<FlowSection<T>> newFlow2Vector = {flow2};
                outflowDistributions.try_emplace(counterClockWise.at(0).channelId, newFlow2Vector);
                FlowSection<T> flow3 {flow.at(0).channelId, 0.5, 1.0, 0.5*std::abs(network->getChannel(flow.at(0).channelId)->getFlowRate()), network->getChannel(flow.at(0).channelId)->getWidth()};
                outflowDistributions.at(counterClockWise.at(0).channelId).push_back(flow3);
                FlowSection<T> flow4 {opposed.at(0).channelId, ratio, 1.0, (1.0 - ratio)*std::abs(network->getChannel(opposed.at(0).channelId)->getFlowRate()), network->getChannel(opposed.at(0).channelId)->getWidth()};
                outflowDistributions.at(clockWise.at(0).channelId).push_back(flow4);
            } else {
                T ratio = std::abs(network->getChannel(clockWise.at(0).channelId)->getFlowRate()) / 
                            (std::abs(network->getChannel(clockWise.at(0).channelId)->getFlowRate()) + std::abs(network->getChannel(counterClockWise.at(0).channelId)->getFlowRate()));
                T ratio1 = (ratio*std::abs(network->getChannel(flow.at(0).channelId)->getFlowRate()))/(std::abs(network->getChannel(clockWise.at(0).channelId)->getFlowRate()));
                T ratio2 = ((1.0-ratio)*std::abs(network->getChannel(flow.at(0).channelId)->getFlowRate()))/(std::abs(network->getChannel(counterClockWise.at(0).channelId)->getFlowRate()));
                FlowSection<T> flow1 {clockWise.at(0).channelId, 0.0, (1.0-ratio1), (1.0-ratio1)*std::abs(network->getChannel(clockWise.at(0).channelId)->getFlowRate()), network->getChannel(clockWise.at(0).channelId)->getWidth()};
                std::vector<FlowSection<T>> newFlow1Vector = {flow1};
                outflowDistributions.try_emplace(opposed.at(0).channelId, newFlow1Vector);
                FlowSection<T> flow2 {counterClockWise.at(0).channelId, 0.0, ratio2, ratio2*std::abs(network->getChannel(counterClockWise.at(0).channelId)->getFlowRate()), network->getChannel(counterClockWise.at(0).channelId)->getWidth()};
                std::vector<FlowSection<T>> newFlow2Vector = {flow2};
                outflowDistributions.try_emplace(flow.at(0).channelId, newFlow2Vector);
                FlowSection<T> flow3 {clockWise.at(0).channelId, (1.0-ratio1), 1.0, ratio1*std::abs(network->getChannel(clockWise.at(0).channelId)->getFlowRate()), network->getChannel(clockWise.at(0).channelId)->getWidth()};
                outflowDistributions.at(flow.at(0).channelId).push_back(flow3);
                FlowSection<T> flow4 {counterClockWise.at(0).channelId, ratio2, 1.0, (1.0 - ratio2)*std::abs(network->getChannel(counterClockWise.at(0).channelId)->getFlowRate()), network->getChannel(counterClockWise.at(0).channelId)->getWidth()};
                outflowDistributions.at(opposed.at(0).channelId).push_back(flow4);
            }
        } else {
            throw std::invalid_argument("Too many channels (" + std::to_string(concatenatedFlows.size()) + ") at node " + std::to_string(nodeId) + " for DiffusionMixingModel.");
        }
    }
}

template<typename T>
void DiffusionMixingModel<T>::propagateSpecies(arch::Network<T>* network, Simulation<T>* sim) {

<<<<<<< HEAD
    // Initial 1D "Input"
    std::vector<DiffusiveMixture<T>> tmpMixtures;

    // 1. Define the initial inflow into 1D (from pumps and CFD regions)
    initNodeOutflow(sim, tmpMixtures);

    // 2. Propagate the initial inflow through all subsequent channels
    // 3. while (not done)
    //      3.1 get next node outflow from latest inflows
    //      3.2 propagate through channels again
    //    end
    // 4. Store final concentrations in the concentration buffer of olbMixingSolver
    // 5. clean Network
}

template<typename T>
void DiffusionMixingModel<T>::initNodeOutflow(Simulation<T>* sim, std::vector<DiffusiveMixture<T>>& tmpMixtures) {
    // Add mixture injections
    for (auto& [key, mixtureInjection] : sim->getMixtureInjections()) {
        /** TODO:
         * 
         */
    }
    // Add CFD Simulator outflows
    for (auto& [key, cfdSimulator] : sim->getCFDSimulators()) {
        for (auto& [nodeId, opening] : cfdSimulator->getOpenings()) {
            /** TODO:
             * 
             */
        }
    }
=======
    // Initialization
    T timeStep = 0.0;
    bool inflowUpdated = true;

    // As long as the remaining timestep does not return to 0.0, we conduct the following loop
    while (inflowUpdated) {
        // Propagate all mixtures and check if a mixture reaches a channel end
        std::cout << "[propagateSpecies][updateNodeInflow]" << std::endl;
        updateNodeInflow(timeStep, network);
        // Generate a new inflow in case a mixture has reached channel end.
        std::cout << "[propagateSpecies][generateInflows]" << std::endl;
        generateInflows(timeStep, network, sim, sim->getMixtures());
        // Clear the buffers for the diffusion mixing model
        std::cout << "[propagateSpecies][clean]" << std::endl;
        clean(network);
        // Define and store the new minimal timestep for the next iteration
        this->updateMinimalTimeStep(network);
        timeStep = this->getMinimalTimeStep();
        if (timeStep < 1e-12) {
            inflowUpdated = false;
        }
    }

>>>>>>> 17409b74
}

template<typename T>
std::tuple<std::function<T(T)>, std::vector<T>, T> DiffusionMixingModel<T>::getAnalyticalFunction(T channelLength, T channelWidth, int noFourierTerms, T pecletNr, const std::vector<FlowSectionInput<T>>& parameters) { 
    T a_0 = 0.0;
    std::vector<T> segmentedResult;

    for (const auto& parameter : parameters) {
        for (int n = 1; n < noFourierTerms; n++) {
            T a_n = (2/(n * M_PI))  * (parameter.concentrationAtChannelEnd) * (std::sin(n * M_PI * parameter.endWidth) - std::sin(n * M_PI * parameter.startWidth)); 
            segmentedResult.push_back(a_n * std::exp(-pow(n, 2) * pow(M_PI, 2) * (1 / pecletNr) * (channelLength/channelWidth)));
        }
    }

    for (const auto& parameter : parameters) { // iterates through all channels that flow into the current channel
            a_0 += 2 * parameter.concentrationAtChannelEnd  * (parameter.endWidth - parameter.startWidth);
        }

    auto f = [a_0, channelLength, channelWidth, noFourierTerms, pecletNr, parameters](T w) { // This returns C(w, l_1)
        T f_sum = 0.0;

        for (const auto& parameter : parameters) {
            for (int n = 1; n < noFourierTerms; n++) {
                T a_n = (2/(n * M_PI))  * (parameter.concentrationAtChannelEnd) * (std::sin(n * M_PI * parameter.endWidth) - std::sin(n * M_PI * parameter.startWidth));
                f_sum += a_n * std::cos(n * M_PI * (w)) * std::exp(-pow(n, 2) * pow(M_PI, 2) * (1 / pecletNr) * (channelLength/channelWidth));
            }
        }
        return 0.5 * a_0 + f_sum;
    };
    return {f, segmentedResult, a_0};
}

template<typename T> 
std::tuple<std::function<T(T)>,std::vector<T>,T> DiffusionMixingModel<T>::getAnalyticalFunction(T channelLength, T channelWidth, int noFourierTerms, T pecletNr, const std::vector<FlowSectionInput<T>>& parameters, std::function<T(T)> fConstant) { 
    // From Channel Start to Channel End for complex input
    std::vector<T> segmentedResult;
    T a_0 = 0.0;
    T a_n = 0.0;

    // calculating segmented results
    for (const auto& parameter : parameters) {
        T a_0_old = parameter.a_0_old;
        T scaleFactor = parameter.scaleFactor;
        for (int n = 1; n < noFourierTerms; n++) {
            a_n = a_0_old / (M_PI * n) * (std::sin(n * M_PI * parameter.endWidth) - std::sin(n * M_PI * parameter.startWidth));
            
            for (long unsigned int i = 0; i < parameter.segmentedResult.size(); i++) {
                T translateFactor = parameter.translateFactor;

                int oldN = (i % (noFourierTerms - 1)) + 1;

                if (abs(oldN/scaleFactor - n) < 1e-8) { 
                    a_n += 2 * ((0.5 * parameter.endWidth - 0.5 * parameter.startWidth) * std::cos(oldN * M_PI * translateFactor) 
                        + std::sin(oldN * M_PI * translateFactor + 2 * n * M_PI * parameter.endWidth) / (4 * n * M_PI) 
                        - std::sin(oldN * M_PI * translateFactor + 2 * n * M_PI * parameter.startWidth) / (4 * n * M_PI)) 
                        * parameter.segmentedResult[i];
                } else {
                    a_n += (1 / ((oldN * M_PI / scaleFactor) + n * M_PI)) *
                        (std::sin(oldN * M_PI * translateFactor + parameter.endWidth * (oldN * M_PI / scaleFactor + n * M_PI))
                        - std::sin(oldN * M_PI * translateFactor + parameter.startWidth * (oldN * M_PI / scaleFactor + n * M_PI)))
                        * parameter.segmentedResult[i];
                    a_n += (1 / ((oldN * M_PI / scaleFactor) - n * M_PI)) * 
                        (std::sin(oldN * M_PI * translateFactor + parameter.endWidth * (oldN * M_PI / scaleFactor - n * M_PI))
                        - std::sin(oldN * M_PI * translateFactor + parameter.startWidth * (oldN * M_PI / scaleFactor - n * M_PI)))
                        * parameter.segmentedResult[i];
                }
            }
            segmentedResult.push_back(a_n * std::exp(-pow(n, 2) * pow(M_PI, 2) * (1 / pecletNr) * (channelLength/channelWidth)));
        }
    }
    
    // calculating a_0
    for (const auto& parameter : parameters) {
        T a_0_old = parameter.a_0_old;
        a_0 += a_0_old * (parameter.endWidth - parameter.startWidth); 
        for (long unsigned int i = 0; i < parameter.segmentedResult.size(); i++) { 
            T scaleFactor = parameter.scaleFactor;
            T translateFactor = parameter.translateFactor;
            int oldN = (i % (noFourierTerms - 1)) + 1;
            a_0 += 2 * parameter.segmentedResult[i] * scaleFactor/(oldN * M_PI) * 
                (std::sin(oldN * M_PI * parameter.endWidth / scaleFactor + oldN * M_PI * translateFactor) 
                - std::sin(oldN * M_PI * parameter.startWidth / scaleFactor + oldN * M_PI * translateFactor));
        }
    }     

    auto f = [a_0, channelLength, channelWidth, noFourierTerms, pecletNr, parameters, fConstant](T w) { // This returns C(w, l_1)
        T f_sum = 0.0;
        T a_n = 0.0;

        // Calculating a_n
        for (const auto& parameter : parameters) {
            T a_0_old = parameter.a_0_old;
            T scaleFactor = parameter.scaleFactor;
            for (int n = 1; n < noFourierTerms; n++) {
                a_n = a_0_old / (M_PI * n) * (std::sin(n * M_PI * parameter.endWidth) - std::sin(n * M_PI * parameter.startWidth));
                
                for (long unsigned int i = 0; i < parameter.segmentedResult.size(); i++) {
                    T translateFactor = parameter.translateFactor;
                    int oldN = (i % (noFourierTerms - 1)) + 1;

                    if (abs(oldN/scaleFactor - n) < 1e-12) { 
                        a_n += 2 * ((0.5 * parameter.endWidth - 0.5 * parameter.startWidth) * std::cos(oldN * M_PI * translateFactor) 
                            + std::sin(oldN * M_PI * translateFactor  + 2 * n * M_PI * parameter.endWidth) / (4 * n * M_PI) 
                            - std::sin(oldN * M_PI * translateFactor  + 2 * n * M_PI * parameter.startWidth) / (4 * n * M_PI)) 
                            * parameter.segmentedResult[i];
                    } else {
                        a_n += (1 / ((oldN * M_PI / scaleFactor) + n * M_PI)) *
                            (std::sin(oldN * M_PI * translateFactor  + parameter.endWidth * (oldN * M_PI / scaleFactor + n * M_PI))
                            - std::sin(oldN * M_PI * translateFactor + parameter.startWidth * (oldN * M_PI / scaleFactor + n * M_PI)))
                            * parameter.segmentedResult[i];
                        a_n += (1 / ((oldN * M_PI / scaleFactor) - n * M_PI)) * 
                            (std::sin(oldN * M_PI * translateFactor  + parameter.endWidth * (oldN * M_PI / scaleFactor - n * M_PI)) 
                            - std::sin(oldN * M_PI * translateFactor  + parameter.startWidth * (oldN * M_PI / scaleFactor - n * M_PI)))
                            * parameter.segmentedResult[i];
                    }
                }
                f_sum += a_n * std::cos(n * M_PI * w) * std::exp(-n*n*M_PI*M_PI* (1 / pecletNr) * (channelLength/channelWidth));          
            }
        }
        return 0.5 * a_0 + f_sum + fConstant(w); 
    };

    return {f, segmentedResult, a_0}; 
}

// From Channel Start to Channel End for complex input
template<typename T>
std::tuple<std::function<T(T)>,std::vector<T>,T> DiffusionMixingModel<T>::getAnalyticalSolution(
    T channelLength, T currChannelFlowRate, T channelWidth, int noFourierTerms, int specieId, 
    T pecletNr, const std::vector<FlowSection<T>>& flowSections, std::unordered_map<int, std::unique_ptr<Mixture<T>>>& Mixtures) { 
    
    T prevEndWidth = 0.0;

    std::vector<FlowSectionInput<T>> constantFlowSections;
    std::vector<FlowSectionInput<T>> functionFlowSections;

    for (const auto& flowSection : flowSections) {
        T startWidth = prevEndWidth;
        T endWidth = startWidth + ((flowSection.flowRate / currChannelFlowRate));
        prevEndWidth = endWidth;
        T scaleFactor = (endWidth - startWidth) / (flowSection.sectionEnd - flowSection.sectionStart);
        T translateFactor = flowSection.sectionStart - startWidth / scaleFactor;
        #ifdef DEBUG
        assert(flowSection.sectionStart-startWidth >= (-1.0 - 1e-16) && flowSection.sectionStart-startWidth <= (1.0 + 1e-16));
        #endif

        if (!this->filledEdges.count(flowSection.channelId)){
            T concentration = 0.0;
            std::function<T(T)> zeroFunction = [](T) -> T { return 0.0; };
            std::vector<T> zeroSegmentedResult = {0};
            constantFlowSections.push_back({startWidth, endWidth, 1.0, translateFactor, concentration, zeroFunction, zeroSegmentedResult, T(0.0)});
        } else {
            T mixtureId = this->filledEdges.at(flowSection.channelId); // get the diffusive mixture at a specific channelId
            DiffusiveMixture<T>* diffusiveMixture = dynamic_cast<DiffusiveMixture<T>*>(Mixtures.at(mixtureId).get()); // Assuming diffusiveMixtures is passed
            if (diffusiveMixture->getSpecieConcentrations().find(specieId) == diffusiveMixture->getSpecieConcentrations().end()) { // the species is not in the mixture
                T concentration = 0.0;
                std::function<T(T)> zeroFunction = [](T) -> T { return 0.0; };
                std::vector<T> zeroSegmentedResult = {0};
                constantFlowSections.push_back({startWidth, endWidth, 1.0, translateFactor, concentration, zeroFunction, zeroSegmentedResult, T(0.0)});
            } else if (diffusiveMixture->getIsConstant()) { 
                T concentration = diffusiveMixture->getConcentrationOfSpecie(specieId); 
                std::function<T(T)> zeroFunction = [](T) -> T { return 0.0; };
                std::vector<T> zeroSegmentedResult = {0};
                constantFlowSections.push_back({startWidth, endWidth, 1.0, translateFactor, concentration, zeroFunction, zeroSegmentedResult, T(0.0)}); 
            } else {
                auto specieDistribution = diffusiveMixture->getSpecieDistributions().at(specieId);
                // std::function<T(T)> concentrationFunction = specieDistribution.first;
                // std::vector<T> segmentedResults = specieDistribution.second;
                std::function<T(T)> concentrationFunction = std::get<0>(specieDistribution);
                std::vector<T> segmentedResults = std::get<1>(specieDistribution);

                T a_0_old = std::get<2>(specieDistribution);
                // functionFlowSections.push_back({startWidth, endWidth, scaleFactor * (flowSection.width/channelWidth), translateFactor, T(0.0), concentrationFunction, segmentedResults, a_0_old});
                functionFlowSections.push_back({startWidth, endWidth, scaleFactor, translateFactor, T(0.0), concentrationFunction, segmentedResults, a_0_old});
            }
        }
    }

    auto [fConstant, segmentedResultConstant, a_0_Constant] = getAnalyticalFunction(channelLength, channelWidth, noFourierTerms, pecletNr, constantFlowSections);
    auto [fFunction, segmentedResultFunction, a_0_Function] = getAnalyticalFunction(channelLength, channelWidth, noFourierTerms, pecletNr, functionFlowSections, fConstant);

    segmentedResultFunction.insert(segmentedResultFunction.end(), segmentedResultConstant.begin(), segmentedResultConstant.end());

    T a_0 = a_0_Constant + a_0_Function;

    return {fFunction, segmentedResultFunction, a_0};

}

template<typename T>
std::tuple<std::function<T(T)>,std::vector<T>,T> DiffusionMixingModel<T>::getAnalyticalSolutionHybrid(
    T channelLength, T currChannelFlowRate, T channelWidth, int noFourierTerms, T pecletNr, std::vector<T> concentrationField, T dx) { 

    T distance2Wall = dx / 2.0;
    std::vector<T> segmentedResult;
    std::vector<T> a_n_values(noFourierTerms, 0.0);
    T a_0 = 0.0;

    for (size_t i = 0; i < concentrationField.size() - 1; ++i) {
        T width1 = distance2Wall + i * dx;
        T concentration1 = concentrationField[i];
        T width2 = distance2Wall + (i + 1) * dx;
        T concentration2 = concentrationField[i + 1];

        T linearSegmentFactor = (concentration2 - ((concentration1 * width2) / width1)) / (1 - (width2 / width1));
        T linearSegmentSlope = (concentration1 - linearSegmentFactor) / width1;

        a_0 += 2 * linearSegmentFactor * (width2 - width1) + linearSegmentSlope * (pow(width2, 2) - pow(width1, 2));

        for (int n = 1; n < noFourierTerms; n++) {
            T a_n = 2 / (n * M_PI) * std::sin(n * M_PI * width2) * (linearSegmentFactor + linearSegmentSlope * width2) + 2 / pow((n * M_PI), 2) * linearSegmentSlope * std::cos(n * M_PI * width2)
                - 2 / (n * M_PI) * std::sin(n * M_PI * width1) * (linearSegmentFactor + linearSegmentSlope * width1) - 2 / pow((n * M_PI), 2) * linearSegmentSlope * std::cos(n * M_PI * width1);
            segmentedResult.push_back(a_n * std::exp(-pow(n, 2) * pow(M_PI, 2) * (1 / pecletNr) * (channelLength/channelWidth)));
            a_n_values[n] += a_n;
        }
    }
    // add the connection to the sides
    // start segment
    T concentrationStart = concentrationField[0];
    T startWidth = 0.0;
    a_0 += 2 * (concentrationStart * (distance2Wall - startWidth));
    for (int n = 1; n < noFourierTerms; n++) {
        T a_n_start = (2/(n * M_PI)) * concentrationStart * (std::sin(n * M_PI * distance2Wall) - std::sin(n * M_PI * startWidth));
        a_n_values[n] += a_n_start;
        segmentedResult.insert(segmentedResult.begin(), a_n_start * std::exp(-pow(n, 2) * pow(M_PI, 2) * (1 / pecletNr) * (channelLength/channelWidth)));
    }
    // end segment
    T concentrationEnd = concentrationField[concentrationField.size() - 1];
    T endWidth = dx * concentrationField.size();
    a_0 += 2 * (concentrationEnd * (endWidth - (endWidth - distance2Wall)));
    for (int n = 1; n < noFourierTerms; n++) {
        T a_n_end = (2/(n * M_PI)) * concentrationEnd * (std::sin(n * M_PI * endWidth) - std::sin(n * M_PI * (endWidth - distance2Wall)));
        a_n_values[n] += a_n_end;
        segmentedResult.push_back(a_n_end * std::exp(-pow(n, 2) * pow(M_PI, 2) * (1 / pecletNr) * (channelLength/channelWidth)));
    }

    auto functionHybrid = [a_0, a_n_values, channelLength, channelWidth, noFourierTerms, pecletNr](T w) { // This returns C(w, l_1)
        T f_sum = 0.0;
        for (int n = 1; n < noFourierTerms; n++) {
            f_sum += a_n_values[n] * std::cos(n * M_PI * w) * std::exp(-pow(n, 2) * pow(M_PI, 2) * (1 / pecletNr) * (channelLength / channelWidth));
        }
        return 0.5 * a_0 + f_sum;
    };

    return {functionHybrid, segmentedResult, a_0};
}

template<typename T>
std::vector<T> DiffusionMixingModel<T>::defineConcentrationNodeFieldForCfdInput(int resolutionIntoCfd, int specieId, int channelId, T channelWidth, std::unordered_map<int, std::unique_ptr<Mixture<T>>>& Mixtures, int noFourierTerms) {
    // To adhere to the conservation of mass, the sum of concentration passed must be equal to that represented by the concentration function across the width.
    // For this piecewise linerar interpolation is employed.
    std::vector<T> concentrationField;
    int mixtureId = 0;
    if (this->filledEdges.count(channelId)) {
        mixtureId = this->filledEdges.at(channelId); // get the diffusive mixture at a specific channelId
    } else {
        concentrationField = std::vector<T> (resolutionIntoCfd, 0.0);
        return concentrationField;
    }

    DiffusiveMixture<T>* diffusiveMixture = dynamic_cast<DiffusiveMixture<T>*>(Mixtures.at(mixtureId).get()); // Assuming diffusiveMixtures is passed
    if (diffusiveMixture->getSpecieConcentrations().find(specieId) == diffusiveMixture->getSpecieConcentrations().end()) { // the species is not in the mixture
        // here we could distinguish between constant and non-constant concentration
        concentrationField = std::vector<T>(resolutionIntoCfd, 0.0);
    } else if (diffusiveMixture->getIsConstant()) { 
        T concentration = diffusiveMixture->getConcentrationOfSpecie(specieId);
        concentrationField = std::vector<T>(resolutionIntoCfd, concentration);
    } else {
        auto specieDistribution = diffusiveMixture->getSpecieDistributions().at(specieId);
        std::vector<T> segmentedResult = std::get<1>(specieDistribution);
        T a_0_old = std::get<2>(specieDistribution);
        for (int i = 0; i < resolutionIntoCfd - 1; i++) {
            T segmentWidth = channelWidth / resolutionIntoCfd;
            T start = i * segmentWidth;
            T end = (i + 1) * segmentWidth; 
            // now we to integrate the function over the width of each dx
            T concentration = 0.5 * M_PI * a_0_old * (end - start); 
            for (long unsigned int n = 0; n < segmentedResult.size(); n++) { 
                int oldN = (n % (noFourierTerms - 1)) + 1;
                concentration += segmentedResult[n] / oldN * (std::sin(oldN * M_PI * end) - std::sin(oldN * M_PI * start));
            }
            concentrationField.push_back(concentration);
        }
    }
    return concentrationField;
}

template<typename T>
std::tuple<std::function<T(T)>, std::vector<T>, T> DiffusionMixingModel<T>::getAnalyticalSolutionHybridInput(
    T channelLength, T channelWidth, int noFourierTerms, T pecletNr, const std::vector<FlowSectionInput<T>>& parameters) { 
    T a_0 = 0.0;
    std::vector<T> segmentedResult;

    // TODO - get the parameters a to f from the polynomial fit of the hybrid concentration output
    for (const auto& parameter : parameters) {
        for (int n = 1; n < noFourierTerms; n++) {
            T a_n = 1 / pow(n * M_PI, 6) * (n * M_PI * std::sin(n * M_PI * parameter.endWidth) * (parameter.a * pow(n * M_PI, 4) * pow(parameter.endWidth, 5) - 20 * parameter.a * pow(n * M_PI, 2) * pow(parameter.endWidth, 3) 
                + 120 * parameter.a * parameter.endWidth + parameter.b * (pow(n * M_PI, 4) * pow(parameter.endWidth, 4) - 12 * pow(n * M_PI, 2) * pow(parameter.endWidth, 2) + 24)
                + parameter.c * pow(n * M_PI, 4) * pow(parameter.endWidth, 3) - 6 * parameter.c * pow(n * M_PI, 2) * parameter.endWidth + parameter.d * pow(n * M_PI, 4) * pow(parameter.endWidth, 2)
                - 2 * parameter.d * pow(n * M_PI, 2) + parameter.e * pow(n * M_PI, 4) * parameter.endWidth + parameter.f * pow(n * M_PI, 4))
                + std::cos(n * M_PI * parameter.endWidth) * (5 * parameter.a * (pow(n * M_PI, 4) * pow(parameter.endWidth, 4) - 12 * pow(n * M_PI, 2) * pow(parameter.endWidth, 2) + 24)
                + pow(n * M_PI, 2) * (4 * parameter.b * pow(n * M_PI, 2) * pow(parameter.endWidth, 3) - 24 * parameter.b * parameter.endWidth + 3 * parameter.c * pow(n * M_PI, 2) * pow(parameter.endWidth, 2) - 6 * parameter.c 
                + 2 * parameter.d * pow(n * M_PI, 2) * parameter.endWidth + parameter.e * pow(n * M_PI, 2))))
                -
                (1 / pow(n * M_PI, 6) * (n * M_PI * std::sin(n * M_PI * parameter.startWidth) * (parameter.a * pow(n * M_PI, 4) * pow(parameter.startWidth, 5) - 20 * parameter.a * pow(n * M_PI, 2) * pow(parameter.startWidth, 3) 
                + 120 * parameter.a * parameter.startWidth + parameter.b * (pow(n * M_PI, 4) * pow(parameter.startWidth, 4) - 12 * pow(n * M_PI, 2) * pow(parameter.startWidth, 2) + 24)
                + parameter.c * pow(n * M_PI, 4) * pow(parameter.startWidth, 3) - 6 * parameter.c * pow(n * M_PI, 2) * parameter.startWidth + parameter.d * pow(n * M_PI, 4) * pow(parameter.startWidth, 2)
                - 2 * parameter.d * pow(n * M_PI, 2) + parameter.e * pow(n * M_PI, 4) * parameter.startWidth + parameter.f * pow(n * M_PI, 4))
                + std::cos(n * M_PI * parameter.startWidth) * (5 * parameter.a * (pow(n * M_PI, 4) * pow(parameter.startWidth, 4) - 12 * pow(n * M_PI, 2) * pow(parameter.startWidth, 2) + 24)
                + pow(n * M_PI, 2) * (4 * parameter.b * pow(n * M_PI, 2) * pow(parameter.startWidth, 3) - 24 * parameter.b * parameter.endWidth + 3 * parameter.c * pow(n * M_PI, 2) * pow(parameter.startWidth, 2) - 6 * parameter.c 
                + 2 * parameter.d * pow(n * M_PI, 2) * parameter.endWidth + parameter.e * pow(n * M_PI, 2))))); 
            segmentedResult.push_back(a_n * std::exp(-pow(n, 2) * pow(M_PI, 2) * (1 / pecletNr) * (channelLength/channelWidth)));
        }
    }

    for (const auto& parameter : parameters) { // iterates through all channels that flow into the current channel
            a_0 += parameter.a / 6 * pow(parameter.endWidth, 6) + parameter.b / 5 * pow(parameter.endWidth, 5) + parameter.c / 4 * pow(parameter.endWidth, 4) + parameter.d / 3 * pow(parameter.endWidth, 3) + parameter.e / 2 * pow(parameter.endWidth, 2) + parameter.f * parameter.endWidth
                - (parameter.a / 6 * pow(parameter.startWidth, 6) + parameter.b / 5 * pow(parameter.startWidth, 5) + parameter.c / 4 * pow(parameter.startWidth, 4) + parameter.d / 3 * pow(parameter.startWidth, 3) + parameter.e / 2 * pow(parameter.startWidth, 2) + parameter.f * parameter.startWidth);
        }

    auto f = [a_0, channelLength, channelWidth, noFourierTerms, pecletNr, parameters](T w) { // This returns C(w, l_1)
        T f_sum = 0.0;

        for (const auto& parameter : parameters) {
            for (int n = 1; n < noFourierTerms; n++) {
                T a_n = 1 / pow(n * M_PI, 6) * (n * M_PI * std::sin(n * M_PI * parameter.endWidth) * (parameter.a * pow(n * M_PI, 4) * pow(parameter.endWidth, 5) - 20 * parameter.a * pow(n * M_PI, 2) * pow(parameter.endWidth, 3) 
                + 120 * parameter.a * parameter.endWidth + parameter.b * (pow(n * M_PI, 4) * pow(parameter.endWidth, 4) - 12 * pow(n * M_PI, 2) * pow(parameter.endWidth, 2) + 24)
                + parameter.c * pow(n * M_PI, 4) * pow(parameter.endWidth, 3) - 6 * parameter.c * pow(n * M_PI, 2) * parameter.endWidth + parameter.d * pow(n * M_PI, 4) * pow(parameter.endWidth, 2)
                - 2 * parameter.d * pow(n * M_PI, 2) + parameter.e * pow(n * M_PI, 4) * parameter.endWidth + parameter.f * pow(n * M_PI, 4))
                + std::cos(n * M_PI * parameter.endWidth) * (5 * parameter.a * (pow(n * M_PI, 4) * pow(parameter.endWidth, 4) - 12 * pow(n * M_PI, 2) * pow(parameter.endWidth, 2) + 24)
                + pow(n * M_PI, 2) * (4 * parameter.b * pow(n * M_PI, 2) * pow(parameter.endWidth, 3) - 24 * parameter.b * parameter.endWidth + 3 * parameter.c * pow(n * M_PI, 2) * pow(parameter.endWidth, 2) - 6 * parameter.c 
                + 2 * parameter.d * pow(n * M_PI, 2) * parameter.endWidth + parameter.e * pow(n * M_PI, 2))))
                -
                (1 / pow(n * M_PI, 6) * (n * M_PI * std::sin(n * M_PI * parameter.startWidth) * (parameter.a * pow(n * M_PI, 4) * pow(parameter.startWidth, 5) - 20 * parameter.a * pow(n * M_PI, 2) * pow(parameter.startWidth, 3) 
                + 120 * parameter.a * parameter.startWidth + parameter.b * (pow(n * M_PI, 4) * pow(parameter.startWidth, 4) - 12 * pow(n * M_PI, 2) * pow(parameter.startWidth, 2) + 24)
                + parameter.c * pow(n * M_PI, 4) * pow(parameter.startWidth, 3) - 6 * parameter.c * pow(n * M_PI, 2) * parameter.startWidth + parameter.d * pow(n * M_PI, 4) * pow(parameter.startWidth, 2)
                - 2 * parameter.d * pow(n * M_PI, 2) + parameter.e * pow(n * M_PI, 4) * parameter.startWidth + parameter.f * pow(n * M_PI, 4))
                + std::cos(n * M_PI * parameter.startWidth) * (5 * parameter.a * (pow(n * M_PI, 4) * pow(parameter.startWidth, 4) - 12 * pow(n * M_PI, 2) * pow(parameter.startWidth, 2) + 24)
                + pow(n * M_PI, 2) * (4 * parameter.b * pow(n * M_PI, 2) * pow(parameter.startWidth, 3) - 24 * parameter.b * parameter.startWidth + 3 * parameter.c * pow(n * M_PI, 2) * pow(parameter.startWidth, 2) - 6 * parameter.c 
                + 2 * parameter.d * pow(n * M_PI, 2) * parameter.startWidth + parameter.e * pow(n * M_PI, 2)))));

                f_sum += a_n * std::cos(n * M_PI * (w)) * std::exp(-pow(n, 2) * pow(M_PI, 2) * (1 / pecletNr) * (channelLength/channelWidth));
            }
        }
        return 0.5 * a_0 + f_sum;
    };
    return {f, segmentedResult, a_0};
}

template<typename T>
void DiffusionMixingModel<T>::printTopology() {
    int iteration = 0;
    for (auto& flows : concatenatedFlows) {
        std::cout << "Group " << iteration << std::endl;
        for (auto& flow : flows) {
            std::cout << "Channel " << flow.channelId << " has radial angle = " << flow.radialAngle
                << " and is ";
            if (!flow.inFlow) {
                std::cout << " an outflow.\n";
            } else {
                std::cout << " an inflow.\n";
            }
        }
        std::cout << "\n";
        iteration++;
    }
}

template<typename T>
void DiffusionMixingModel<T>::clean(arch::Network<T>* network) {
    for (auto& [nodeId, node] : network->getNodes()) {
        for (auto& channel : network->getChannelsAtNode(nodeId)) {
            if (this->mixturesInEdge.count(channel->getId())){
                for (auto& [mixtureId, endPos] : this->mixturesInEdge.at(channel->getId())) {
                    if (endPos == 1.0) {
                        this->mixturesInEdge.at(channel->getId()).pop_front();
                    } else {
                        break;
                    }
                }
            }
        }
    }
    concentrationFieldsOut.clear();
}

template<typename T>
void DiffusionMixingModel<T>::printMixturesInNetwork() {
    for (auto& [channelId, deque] : this->mixturesInEdge) {
        for (auto& [mixtureId, endPos] : deque) {
            std::cout << "Mixture " << mixtureId << " in channel " << channelId << 
            " at position " << endPos << std::endl;
        }
    }
}

}   /// namespace sim<|MERGE_RESOLUTION|>--- conflicted
+++ resolved
@@ -702,39 +702,6 @@
 template<typename T>
 void DiffusionMixingModel<T>::propagateSpecies(arch::Network<T>* network, Simulation<T>* sim) {
 
-<<<<<<< HEAD
-    // Initial 1D "Input"
-    std::vector<DiffusiveMixture<T>> tmpMixtures;
-
-    // 1. Define the initial inflow into 1D (from pumps and CFD regions)
-    initNodeOutflow(sim, tmpMixtures);
-
-    // 2. Propagate the initial inflow through all subsequent channels
-    // 3. while (not done)
-    //      3.1 get next node outflow from latest inflows
-    //      3.2 propagate through channels again
-    //    end
-    // 4. Store final concentrations in the concentration buffer of olbMixingSolver
-    // 5. clean Network
-}
-
-template<typename T>
-void DiffusionMixingModel<T>::initNodeOutflow(Simulation<T>* sim, std::vector<DiffusiveMixture<T>>& tmpMixtures) {
-    // Add mixture injections
-    for (auto& [key, mixtureInjection] : sim->getMixtureInjections()) {
-        /** TODO:
-         * 
-         */
-    }
-    // Add CFD Simulator outflows
-    for (auto& [key, cfdSimulator] : sim->getCFDSimulators()) {
-        for (auto& [nodeId, opening] : cfdSimulator->getOpenings()) {
-            /** TODO:
-             * 
-             */
-        }
-    }
-=======
     // Initialization
     T timeStep = 0.0;
     bool inflowUpdated = true;
@@ -758,7 +725,6 @@
         }
     }
 
->>>>>>> 17409b74
 }
 
 template<typename T>
