--- conflicted
+++ resolved
@@ -217,10 +217,6 @@
     }
 
     template<typename T>
-<<<<<<< HEAD
-    lbmSimulator<T,DIMENSION>* Simulation<T>::addLbmSimulator(std::string name, std::string stlFile, std::shared_ptr<arch::Module<T>> module, std::unordered_map<int, arch::Opening<T>> openings, 
-                                                    T charPhysLength, T charPhysVelocity, T alpha, T resolution, T epsilon, T tau)
-=======
     lbmMixingSimulator<T>* Simulation<T>::addLbmMixingSimulator(std::string name, std::string stlFile, std::shared_ptr<arch::Module<T>> module, std::unordered_map<int, Specie<T>*> species,
                                                         std::unordered_map<int, arch::Opening<T>> openings, T charPhysLength, T charPhysVelocity, T alpha, T resolution, T epsilon, T tau)
     {   
@@ -242,16 +238,11 @@
     template<typename T>
     lbmOocSimulator<T>* Simulation<T>::addLbmOocSimulator(std::string name, std::string stlFile, int tissueId, std::string organStlFile, std::shared_ptr<arch::Module<T>> module, std::unordered_map<int, Specie<T>*> species,
                                                         std::unordered_map<int, arch::Opening<T>> openings, T charPhysLength, T charPhysVelocity, T alpha, T resolution, T epsilon, T tau)
->>>>>>> 13fc3468
     {
         if (resistanceModel != nullptr) {
             // create Simulator
             auto id = cfdSimulators.size();
-<<<<<<< HEAD
-            auto addCfdSimulator = new lbmSimulator<T,DIMENSION>(id, name, stlFile, module, openings, resistanceModel, charPhysLength, charPhysVelocity, alpha, resolution, epsilon, tau);
-=======
             auto addCfdSimulator = new lbmOocSimulator<T>(id, name, stlFile, tissues.at(tissueId), organStlFile, module, species, openings, resistanceModel, charPhysLength, charPhysVelocity, alpha, resolution, epsilon, tau);
->>>>>>> 13fc3468
 
             // add Simulator
             cfdSimulators.try_emplace(id, addCfdSimulator);
@@ -263,23 +254,14 @@
     }
 
     template<typename T>
-<<<<<<< HEAD
-    essLbmSimulator<T,DIMENSION>* Simulation<T>::addEssLbmSimulator(std::string name, std::string stlFile, std::shared_ptr<arch::Module<T>> module, std::unordered_map<int, arch::Opening<T>> openings,
-                                                        T charPhysLength, T charPhysVelocity, T resolution, T epsilon, T tau)
-=======
     essLbmSimulator<T>* Simulation<T>::addEssLbmSimulator(std::string name, std::string stlFile, std::shared_ptr<arch::Module<T>> module, std::unordered_map<int, arch::Opening<T>> openings,
                                                         T charPhysLength, T charPhysVelocity, T alpha, T resolution, T epsilon, T tau)
->>>>>>> 13fc3468
     {
         #ifdef USE_ESSLBM
         if (resistanceModel != nullptr) {
             // create Simulator
             auto id = cfdSimulators.size();
-<<<<<<< HEAD
-            auto addCfdSimulator = new essLbmModule<T,DIMENSION>(id, name, stlFile, openings, charPhysLength, charPhysVelocity, resolution, epsilon, tau);
-=======
             auto addCfdSimulator = new essLbmSimulator<T>(id, name, stlFile, module, openings, resistanceModel, charPhysLength, charPhysVelocity, alpha, resolution, epsilon, tau);
->>>>>>> 13fc3468
 
             // add Simulator
             cfdSimulators.try_emplace(id, addCfdSimulator);
@@ -446,14 +428,11 @@
     }
 
     template<typename T>
-<<<<<<< HEAD
-=======
     MixingModel<T>* Simulation<T>::getMixingModel() {
         return mixingModel;
     }
 
     template<typename T>
->>>>>>> 13fc3468
     ResistanceModel<T>* Simulation<T>::getResistanceModel() {
         return resistanceModel;
     }
@@ -572,36 +551,19 @@
                 throw std::runtime_error("There are no CFD simulators defined for the Hybrid simulation.");
             }
 
-<<<<<<< HEAD
-                // Initialization of CFD domains
-                while (! allConverged) {
-                    allConverged = conductCFDSimulation(cfdSimulators, 1);
-                }
-=======
             bool allConverged = false;
             bool pressureConverged = false;
->>>>>>> 13fc3468
 
             // Initialization of CFD domains
             while (! allConverged) {
                 allConverged = conductCFDSimulation(cfdSimulators, 1);
             }
 
-<<<<<<< HEAD
-                    // conduct CFD simulations
-                    //std::cout << "[Simulation] Conduct CFD simulation " << iter <<"..." << std::endl;
-                    allConverged = conductCFDSimulation(cfdSimulators, 10);
-                
-                    // compute nodal analysis again
-                    //std::cout << "[Simulation] Conduct nodal analysis " << iter <<"..." << std::endl;
-                    pressureConverged = nodal::conductNodalAnalysis(this->network, cfdSimulators);
-=======
             while (! allConverged || !pressureConverged) {
                 // conduct CFD simulations
                 allConverged = conductCFDSimulation(cfdSimulators, 10);
                 // compute nodal analysis again
                 pressureConverged = nodalAnalysis->conductNodalAnalysis(cfdSimulators);
->>>>>>> 13fc3468
 
             }
 
@@ -889,9 +851,6 @@
             #ifdef VERBOSE
                 std::cout << "[Simulation] Initialize CFD simulators..." << std::endl;
             #endif
-<<<<<<< HEAD
-
-=======
 
             // Initialize the CFD simulators
             for (auto& [key, cfdSimulator] : cfdSimulators) {
@@ -951,7 +910,6 @@
                 std::cout << "[Simulation] Initialize CFD simulators..." << std::endl;
             #endif
 
->>>>>>> 13fc3468
             // Initialize the CFD simulators
             for (auto& [key, cfdSimulator] : cfdSimulators) {
                 cfdSimulator->lbmInit(fluids[continuousPhase]->getViscosity(),
@@ -962,11 +920,7 @@
             #ifdef VERBOSE
                 std::cout << "[Simulation] Conduct initial nodal analysis..." << std::endl;
             #endif
-<<<<<<< HEAD
-            nodal::conductNodalAnalysis(this->network, cfdSimulators);
-=======
             nodalAnalysis->conductNodalAnalysis(cfdSimulators);
->>>>>>> 13fc3468
 
             // Prepare CFD geometry and lattice
             #ifdef VERBOSE
