#include "Simulation.h"

namespace sim {
<<<<<<< HEAD

    template<typename T>
    Simulation<T>::Simulation() {
        this->simulationResult = std::make_unique<result::SimulationResult<T>>();
    }

    template<typename T>
    Fluid<T>* Simulation<T>::addFluid(T viscosity, T density, T concentration) {
        auto id = fluids.size();

        auto result = fluids.insert_or_assign(id, std::make_unique<Fluid<T>>(id, density, viscosity, concentration));

        return result.first->second.get();
    }

    template<typename T>
    Droplet<T>* Simulation<T>::addDroplet(int fluidId, T volume) {
        auto id = droplets.size();
        auto fluid = fluids.at(fluidId).get();

        auto result = droplets.insert_or_assign(id, std::make_unique<Droplet<T>>(id, volume, fluid));
=======

    template<typename T>
    Simulation<T>::Simulation() {
        this->simulationResult = std::make_unique<result::SimulationResult<T>>();
    }

    template<typename T>
    Fluid<T>* Simulation<T>::addFluid(T viscosity, T density, T concentration) {
        auto id = fluids.size();

        auto result = fluids.insert_or_assign(id, std::make_unique<Fluid<T>>(id, density, viscosity, concentration));

        return result.first->second.get();
    }

    template<typename T>
    Droplet<T>* Simulation<T>::addDroplet(int fluidId, T volume) {
        auto id = droplets.size();
        auto fluid = fluids.at(fluidId).get();

        auto result = droplets.insert_or_assign(id, std::make_unique<Droplet<T>>(id, volume, fluid));

        return result.first->second.get();
    }

    template<typename T>
    Specie<T>* Simulation<T>::addSpecie(T diffusivity, T satConc) {
        auto id = species.size();
        
        auto result = species.insert_or_assign(id, std::make_unique<Specie<T>>(id, diffusivity, satConc));

        return result.first->second.get();
    }

    template<typename T>
    Mixture<T>* Simulation<T>::addMixture(std::unordered_map<int, Specie<T>*> species, std::unordered_map<int, T> specieConcentrations) {
        auto id = mixtures.size();

        Fluid<T>* carrierFluid = this->getFluid(this->continuousPhase);

        auto result = mixtures.try_emplace(id, std::make_unique<Mixture<T>>(id, species, specieConcentrations, carrierFluid));

        return result.first->second.get();
    }

    template<typename T>
    Mixture<T>* Simulation<T>::addMixture(std::unordered_map<int, T> specieConcentrations) {
        auto id = mixtures.size();

        std::unordered_map<int, Specie<T>*> species;

        for (auto& [specieId, concentration] : specieConcentrations) {
            species.try_emplace(specieId, getSpecie(specieId));
        }

        Fluid<T>* carrierFluid = this->getFluid(this->continuousPhase);

        auto result = mixtures.try_emplace(id, std::make_unique<Mixture<T>>(id, species, specieConcentrations, carrierFluid));
>>>>>>> e7ebf711

        return result.first->second.get();
    }

    template<typename T>
    DropletInjection<T>* Simulation<T>::addDropletInjection(int dropletId, T injectionTime, int channelId, T injectionPosition) {
        auto id = dropletInjections.size();
        auto droplet = droplets.at(dropletId).get();
        auto channel = network->getChannel(channelId);

        // --- check if injection is valid ---
        // for the injection the head and tail of the droplet must lie inside the channel (the volume of the droplet must be small enough)
        // the droplet length is a relative value between 0 and 1
        T dropletLength = droplet->getVolume() / channel->getVolume();
        // channel must be able to fully contain the droplet
        if (dropletLength >= 1.0) {
            throw std::invalid_argument("Injection of droplet " + droplet->getName() + " into channel " + std::to_string(channel->getId()) + " is not valid. Channel must be able to fully contain the droplet.");
        }
        
        // compute tail and head position of the droplet
        T tail = (injectionPosition - dropletLength / 2);
        T head = (injectionPosition + dropletLength / 2);
        // tail and head must not be outside the channel (can happen when the droplet is injected at the beginning or end of the channel)
        if (tail < 0 || head > 1.0) {
            throw std::invalid_argument("Injection of droplet " + droplet->getName() + " is not valid. Tail and head of the droplet must lie inside the channel " + std::to_string(channel->getId()) + ". Consider to set the injection position in the middle of the channel.");
        }

        auto result = dropletInjections.insert_or_assign(id, std::make_unique<DropletInjection<T>>(id, droplet, injectionTime, channel, injectionPosition));
        return result.first->second.get();
    }

    template<typename T>
<<<<<<< HEAD
    void Simulation<T>::setPlatform(Platform platform_) {
        this->platform = platform_;
    }

    template<typename T>
    void Simulation<T>::setType(Type type_) {
        this->simType = type_;
    }

    template<typename T>
=======
    MixtureInjection<T>* Simulation<T>::addMixtureInjection(int mixtureId, int channelId, T injectionTime) {
        auto id = mixtureInjections.size();
        auto channel = network->getChannel(channelId);

        auto result = mixtureInjections.insert_or_assign(id, std::make_unique<MixtureInjection<T>>(id, mixtureId, channel, injectionTime));

        return result.first->second.get();
    }

    template<typename T>
    void Simulation<T>::setPlatform(Platform platform_) {
        this->platform = platform_;
    }

    template<typename T>
    void Simulation<T>::setType(Type type_) {
        this->simType = type_;
    }

    template<typename T>
>>>>>>> e7ebf711
    void Simulation<T>::setFixtureId(int fixtureId_) {
        this->fixtureId = fixtureId_;
    }

    template<typename T>
    void Simulation<T>::setNetwork(arch::Network<T>* network_) {
        this->network = network_;
    }

    template<typename T>
    void Simulation<T>::setFluids(std::unordered_map<int, std::unique_ptr<Fluid<T>>> fluids_) {
        this->fluids = std::move(fluids_);
    }

    template<typename T>
    void Simulation<T>::setDroplets(std::unordered_map<int, std::unique_ptr<Droplet<T>>> droplets_) {
        this->droplets = std::move(droplets_);
    }

    template<typename T>
    void Simulation<T>::setContinuousPhase(int fluidId_) {
        this->continuousPhase = fluidId_;
    }

    template<typename T>
<<<<<<< HEAD
=======
    void Simulation<T>::setContinuousPhase(Fluid<T>* fluid) {
        this->continuousPhase = fluid->getId();
    }

    template<typename T>
>>>>>>> e7ebf711
    void Simulation<T>::setResistanceModel(ResistanceModel<T>* model_) {
        this->resistanceModel = model_;
    }

    template<typename T>
<<<<<<< HEAD
=======
    void Simulation<T>::setMixingModel(MixingModel<T>* model_) {
        this->mixingModel = model_;
    }
    
    template<typename T>
    void Simulation<T>::calculateNewMixtures(double timestep_) {
        this->mixingModel->updateMixtures(timestep_, this->network, this, this->mixtures);
    }

    template<typename T>
>>>>>>> e7ebf711
    Platform Simulation<T>::getPlatform() {
        return this->platform;
    }

    template<typename T>
    Type Simulation<T>::getType() {
        return this->simType;
    }

    template<typename T>
    int Simulation<T>::getFixtureId() {
        return this->fixtureId;
    }

    template<typename T>
    arch::Network<T>* Simulation<T>::getNetwork() {
        return this->network;
    }

    template<typename T>
    Fluid<T>* Simulation<T>::getFluid(int fluidId) {
        return fluids.at(fluidId).get();
    }

    template<typename T>
    std::unordered_map<int, std::unique_ptr<Fluid<T>>>& Simulation<T>::getFluids() {
        return fluids;
<<<<<<< HEAD
=======
    }

    template<typename T>
    Droplet<T>* Simulation<T>::getDroplet(int dropletId) {
        return droplets.at(dropletId).get();
    }

    template<typename T>
    Droplet<T>* Simulation<T>::getDropletAtNode(int nodeId) {
        // loop through all droplets
        for (auto& [id, droplet] : droplets) {
            // do not consider droplets which are not inside the network
            if (droplet->getDropletState() != DropletState::NETWORK) {
                continue;
            }

            // do not consider droplets inside a single channel (because they cannot span over a node)
            if (droplet->isInsideSingleChannel()) {
                continue;
            }

            // check if a boundary is connected with the reference node and if yes then return the droplet immediately
            auto connectedBoundaries = droplet->getConnectedBoundaries(nodeId);
            if (connectedBoundaries.size() != 0) {
                return droplet.get();
            }

            // check if a fully occupied channel is connected with the reference node and if yes then return the droplet immediately
            auto connectedFullyOccupiedChannels = droplet->getConnectedFullyOccupiedChannels(nodeId);
            if (connectedFullyOccupiedChannels.size() != 0) {
                return droplet.get();
            }
        }

        // if nothing was found than return nullptr
        return nullptr;
    }

    template<typename T>
    DropletInjection<T>* Simulation<T>::getDropletInjection(int injectionId) {
        return dropletInjections.at(injectionId).get();
    }

    template<typename T>
    MixtureInjection<T>* Simulation<T>::getMixtureInjection(int injectionId) {
        return mixtureInjections.at(injectionId).get();
    }

    template<typename T>
    Fluid<T>* Simulation<T>::getContinuousPhase() {
        return fluids[continuousPhase].get();
    }

    template<typename T>
    Mixture<T>* Simulation<T>::getMixture(int mixtureId) {
        return mixtures.at(mixtureId).get();
    }

    template<typename T>
    std::unordered_map<int, std::unique_ptr<Mixture<T>>>& Simulation<T>::getMixtures() {
        return mixtures;
    }

    template<typename T>
    Specie<T>* Simulation<T>::getSpecie(int specieId) {
        return species.at(specieId).get();
    }

    template<typename T>
    std::unordered_map<int, std::unique_ptr<Specie<T>>>& Simulation<T>::getSpecies() {
        return species;
    }

    template<typename T>
    result::SimulationResult<T>* Simulation<T>::getSimulationResults() {
        return simulationResult.get();
    }

    template<typename T>
    Fluid<T>* Simulation<T>::mixFluids(int fluid0Id, T volume0, int fluid1Id, T volume1) {
        // check if fluids are identically (no merging needed) and if they exist
        if (fluid0Id == fluid1Id) {
            // try to get the fluid (throws error if the fluid is not present)
            return fluids.at(fluid0Id).get();
        }

        // get fluids
        auto fluid0 = fluids.at(fluid0Id).get();
        auto fluid1 = fluids.at(fluid1Id).get();

        // compute ratios
        T volume = volume0 + volume1;
        T ratio0 = volume0 / volume;
        T ratio1 = volume1 / volume;

        // compute new fluid values
        T viscosity = ratio0 * fluid0->getViscosity() + ratio1 * fluid1->getViscosity();
        T density = ratio0 * fluid0->getDensity() + ratio1 * fluid1->getDensity();
        T concentration = ratio0 * fluid0->getConcentration() + ratio1 * fluid1->getConcentration();

        // add new fluid
        auto newFluid = addFluid(viscosity, density, concentration);

        //add previous fluids
        newFluid->addMixedFluid(fluid0);
        newFluid->addMixedFluid(fluid1);

        return newFluid;
    }

    template<typename T>
    Droplet<T>* Simulation<T>::mergeDroplets(int droplet0Id, int droplet1Id) {
        // check if droplets are identically (no merging needed) and if they exist
        if (droplet0Id == droplet1Id) {
            // try to get the droplet (throws error if the droplet is not present)
            return droplets.at(droplet0Id).get();
        }

        // get droplets
        auto droplet0 = getDroplet(droplet0Id);
        auto droplet1 = getDroplet(droplet1Id);

        // compute volumes
        T volume0 = droplet0->getVolume();
        T volume1 = droplet1->getVolume();
        T volume = volume0 + volume1;

        // merge fluids
        auto fluid = mixFluids(droplet0->getFluid()->getId(), volume0, droplet1->getFluid()->getId(), volume1);

        // add new droplet
        auto newDroplet = addDroplet(fluid->getId(), volume);

        //add previous droplets
        newDroplet->addMergedDroplet(droplet0);
        newDroplet->addMergedDroplet(droplet1);

        return newDroplet;
>>>>>>> e7ebf711
    }

    template<typename T>
    Droplet<T>* Simulation<T>::getDroplet(int dropletId) {
        return droplets.at(dropletId).get();
    }

    template<typename T>
    Droplet<T>* Simulation<T>::getDropletAtNode(int nodeId) {
        // loop through all droplets
        for (auto& [id, droplet] : droplets) {
            // do not consider droplets which are not inside the network
            if (droplet->getDropletState() != DropletState::NETWORK) {
                continue;
            }

            // do not consider droplets inside a single channel (because they cannot span over a node)
            if (droplet->isInsideSingleChannel()) {
                continue;
            }

            // check if a boundary is connected with the reference node and if yes then return the droplet immediately
            auto connectedBoundaries = droplet->getConnectedBoundaries(nodeId);
            if (connectedBoundaries.size() != 0) {
                return droplet.get();
            }

            // check if a fully occupied channel is connected with the reference node and if yes then return the droplet immediately
            auto connectedFullyOccupiedChannels = droplet->getConnectedFullyOccupiedChannels(nodeId);
            if (connectedFullyOccupiedChannels.size() != 0) {
                return droplet.get();
            }
        }

        // if nothing was found than return nullptr
        return nullptr;
    }

    template<typename T>
    DropletInjection<T>* Simulation<T>::getDropletInjection(int injectionId) {
        return dropletInjections.at(injectionId).get();
    }

    template<typename T>
    Fluid<T>* Simulation<T>::getContinuousPhase() {
        return fluids[continuousPhase].get();
    }

    template<typename T>
    result::SimulationResult<T>* Simulation<T>::getSimulationResults() {
        return simulationResult.get();
    }

    template<typename T>
    Fluid<T>* Simulation<T>::mixFluids(int fluid0Id, T volume0, int fluid1Id, T volume1) {
        // check if fluids are identically (no merging needed) and if they exist
        if (fluid0Id == fluid1Id) {
            // try to get the fluid (throws error if the fluid is not present)
            return fluids.at(fluid0Id).get();
        }

        // get fluids
        auto fluid0 = fluids.at(fluid0Id).get();
        auto fluid1 = fluids.at(fluid1Id).get();

        // compute ratios
        T volume = volume0 + volume1;
        T ratio0 = volume0 / volume;
        T ratio1 = volume1 / volume;

        // compute new fluid values
        T viscosity = ratio0 * fluid0->getViscosity() + ratio1 * fluid1->getViscosity();
        T density = ratio0 * fluid0->getDensity() + ratio1 * fluid1->getDensity();
        T concentration = ratio0 * fluid0->getConcentration() + ratio1 * fluid1->getConcentration();

        // add new fluid
        auto newFluid = addFluid(viscosity, density, concentration);

        //add previous fluids
        newFluid->addMixedFluid(fluid0);
        newFluid->addMixedFluid(fluid1);

        return newFluid;
    }

    template<typename T>
    Droplet<T>* Simulation<T>::mergeDroplets(int droplet0Id, int droplet1Id) {
        // check if droplets are identically (no merging needed) and if they exist
        if (droplet0Id == droplet1Id) {
            // try to get the droplet (throws error if the droplet is not present)
            return droplets.at(droplet0Id).get();
        }

        // get droplets
        auto droplet0 = getDroplet(droplet0Id);
        auto droplet1 = getDroplet(droplet1Id);

        // compute volumes
        T volume0 = droplet0->getVolume();
        T volume1 = droplet1->getVolume();
        T volume = volume0 + volume1;

        // merge fluids
        auto fluid = mixFluids(droplet0->getFluid()->getId(), volume0, droplet1->getFluid()->getId(), volume1);

        // add new droplet
        auto newDroplet = addDroplet(fluid->getId(), volume);

        //add previous droplets
        newDroplet->addMergedDroplet(droplet0);
        newDroplet->addMergedDroplet(droplet1);

        return newDroplet;
    }

    template<typename T>
    void Simulation<T>::simulate() {
        #define VERBOSE
        // initialize the simulation
        initialize();
        //printResults();

<<<<<<< HEAD
        // 1D continuous simulation
=======
        // Abstract continuous simulation
>>>>>>> e7ebf711
        // ##########
        // * conduct nodal analysis
        // * save state
        if (simType == Type::Abstract && platform == Platform::Continuous) {
            // compute nodal analysis
            nodal::conductNodalAnalysis(network);
<<<<<<< HEAD

            // store simulation results of current state
            saveState();
        }

        // Continuous Hybrid simulation
        if (this->simType == Type::Hybrid && this->platform == Platform::Continuous) {
            if (network->getModules().size() > 0 ) {
                bool allConverged = false;
                bool pressureConverged = false;

                // Initialization of CFD domains
                while (! allConverged) {
                    allConverged = conductCFDSimulation(this->network, 1);
                }

=======

            // store simulation results of current state
            saveState();
        }

        // Continuous Hybrid simulation
        if (this->simType == Type::Hybrid && this->platform == Platform::Continuous) {
            if (network->getModules().size() > 0 ) {
                bool allConverged = false;
                bool pressureConverged = false;

                // Initialization of CFD domains
                while (! allConverged) {
                    allConverged = conductCFDSimulation(this->network, 1);
                }

>>>>>>> e7ebf711
                while (! allConverged || !pressureConverged) {
                    //std::cout << "######################## Simulation Iteration no. " << iter << " ####################" << std::endl;

                    // conduct CFD simulations
                    //std::cout << "[Simulation] Conduct CFD simulation " << iter <<"..." << std::endl;
                    allConverged = conductCFDSimulation(this->network, 10);
                
                    // compute nodal analysis again
                    //std::cout << "[Simulation] Conduct nodal analysis " << iter <<"..." << std::endl;
                    pressureConverged = nodal::conductNodalAnalysis(this->network);

                }

                #ifdef VERBOSE     
                    if (pressureConverged && allConverged) {
                        std::cout << "[Simulation] All pressures have converged." << std::endl;
                    } 
                    printResults();
                #endif
            }
            saveState();
        }

<<<<<<< HEAD
        // 1D Droplet simulation
=======
        // Abstract Droplet simulation
>>>>>>> e7ebf711
        // ##########
        // Simulation Loop
        // ##########
        // * update droplet resistances
        // * conduct nodal analysis
        // * update droplets (flow rates of boundaries)
        // * compute events
        // * search for next event (break if no event is left)
        // * move droplets
        // * perform event
        if (simType == Type::Abstract && platform == Platform::BigDroplet) {

            while (true) {
                if (iteration >= maxIterations) {
                    throw "Max iterations exceeded.";
                }

                #ifdef VERBOSE     
                    std::cout << "Iteration " << iteration << std::endl;
                #endif
                // update droplet resistances (in the first iteration no  droplets are inside the network)
                updateDropletResistances();
                // compute nodal analysis
                nodal::conductNodalAnalysis(network);
                // update droplets, i.e., their boundary flow rates
                // loop over all droplets
                dropletsAtBifurcation = false;
                for (auto& [key, droplet] : droplets) {
                    // only consider droplets inside the network
                    if (droplet->getDropletState() != DropletState::NETWORK) {
                        continue;
                    }

                    // set to true if droplet is at bifurcation
                    if (droplet->isAtBifurcation()) {
                        dropletsAtBifurcation = true;
                    }

                    // compute the average flow rates of all boundaries, since the inflow does not necessarily have to match the outflow (qInput != qOutput)
                    // in order to avoid an unwanted increase/decrease of the droplet volume an average flow rate is computed
                    // the actual flow rate of a boundary is then determined accordingly to the ratios of the different flowRates inside the channels
                    droplet->updateBoundaries(*network);
                }
                // store simulation results of current state
                saveState();
                // compute events
                auto events = computeEvents();
<<<<<<< HEAD

                // sort events
                // closest events in time with the highest priority come first
                std::sort(events.begin(), events.end(), [](auto& a, auto& b) {
                    if (a->getTime() == b->getTime()) {
                        return a->getPriority() < b->getPriority();  // ascending order (the lower the priority value, the higher the priority)
                    }
                    return a->getTime() < b->getTime();  // ascending order
                });

=======
                // sort events
                // closest events in time with the highest priority come first
                std::sort(events.begin(), events.end(), [](auto& a, auto& b) {
                    if (a->getTime() == b->getTime()) {
                        return a->getPriority() < b->getPriority();  // ascending order (the lower the priority value, the higher the priority)
                    }
                    return a->getTime() < b->getTime();  // ascending order
                });

>>>>>>> e7ebf711
                #ifdef VERBOSE     
                    for (auto& event : events) {
                        event->print();
                    }
                #endif

                // get next event or break loop, if no events remain
                Event<T>* nextEvent = nullptr;
                if (events.size() != 0) {
                    nextEvent = events[0].get();
                } else {
                    break;
                }
                // move droplets until event is reached
                time += nextEvent->getTime();
                moveDroplets(nextEvent->getTime());

                nextEvent->performEvent();

                iteration++;
            }
<<<<<<< HEAD
=======
        }

        /**
         * Abstract Mixing Simulation Loop
         * 
         * 1. Update pressure and flowrates
         * 2. Calculate next mixture event
         * 3. Sort events
         * 4. Propagate mixtures to next event time
         * 5. Perform next event
        */
        if (simType == Type::Abstract && platform == Platform::Mixing) {
            T timestep = 0.0;

            while(true) {
                if (iteration >= 1000) {
                    throw "Max iterations exceeded.";
                    break;
                }
                // compute nodal analysis
                nodal::conductNodalAnalysis(network);

                // Update and propagate the mixtures 
                calculateNewMixtures(timestep);
                
                // store simulation results of current state
                saveState();
                
                // compute events
                auto events = computeMixingEvents();
                
                // sort events
                // closest events in time with the highest priority come first
                std::sort(events.begin(), events.end(), [](auto& a, auto& b) {
                    if (a->getTime() == b->getTime()) {
                        return a->getPriority() < b->getPriority();  // ascending order (the lower the priority value, the higher the priority)
                    }
                    return a->getTime() < b->getTime();  // ascending order
                });
                int test_size = events.size();

                #ifdef VERBOSE  
                for (auto& event : events) {
                    event->print();
                }
                #endif
                
                Event<T>* nextEvent = nullptr;
                if (events.size() != 0) {
                    nextEvent = events[0].get();
                } else {
                    break;
                }

                timestep = nextEvent->getTime();
                time += nextEvent->getTime();

                this->mixingModel->updateNodeInflow(timestep, network);
                
                nextEvent->performEvent();
                iteration++;
                }

                // Store the mixtures that were in the simulation
                saveMixtures();
>>>>>>> e7ebf711
        }
    }

    template<typename T>
    void Simulation<T>::printResults() {
        std::cout << "\n";
        // print the pressures in all nodes
        for (auto& [key, node] : network->getNodes()) {
            std::cout << "[Result] Node " << node->getId() << " has a pressure of " << node->getPressure() << " Pa.\n";
        }
        std::cout << "\n";
        // print the flow rates in all channels
        for (auto& [key, channel] : network->getChannels()) {
            std::cout << "[Result] Channel " << channel->getId() << " has a flow rate of " << channel->getFlowRate() << " m^3/s.\n";
        }
        /*
        std::cout << "\n";
        // print the resistances in all channels
        for (auto& [key, channel] : network->getChannels()) {
            std::cout << "[Result] Channel " << channel->getId() << " has a resistance of " << channel->getResistance() << " Pas/L.\n";
        }*/
        std::cout << std::endl;
    }

    template<typename T>
    void Simulation<T>::initialize() {
        // compute and set channel lengths
        #ifdef VERBOSE
            std::cout << "[Simulation] Compute and set channel lengths..." << std::endl;
        #endif
        for (auto& [key, channel] : network->getChannels()) {
            auto& nodeA = network->getNodes().at(channel->getNodeA());
            auto& nodeB = network->getNodes().at(channel->getNodeB());
            T dx = nodeA->getPosition().at(0) - nodeB->getPosition().at(0);
            T dy = nodeA->getPosition().at(1) - nodeB->getPosition().at(1);
            channel->setLength(sqrt(dx*dx + dy*dy));
        }       

        // compute channel resistances
        #ifdef VERBOSE
            std::cout << "[Simulation] Compute and set channel resistances..." << std::endl;
        #endif
        for (auto& [key, channel] : network->getChannels()) {
            T resistance = resistanceModel->getChannelResistance(channel.get());
            channel->setResistance(resistance);
            channel->setDropletResistance(0.0);
<<<<<<< HEAD
=======
        }

        if (this->simType == Type::Hybrid && this->platform == Platform::Continuous) {
            
            for (auto& [key, module] : network->getModules()) {
                module->lbmInit(fluids[continuousPhase]->getViscosity(),
                                fluids[continuousPhase]->getDensity());
            }

            // This is boilerplate code, and can be done way more efficiently in a recursive manner
            for (auto& [modulekey, module] : network->getModules()) {
                for (auto& [key, channel] : module->getNetwork()->getChannels()) {
                    //std::cout << "[Simulation] Channel " << channel->getId();
                    auto& nodeA = network->getNodes().at(channel->getNodeA());
                    auto& nodeB = network->getNodes().at(channel->getNodeB());
                    //std::cout << " has nodes " << nodeA->getId() << " and " << nodeB->getId();
                    T dx = nodeA->getPosition().at(0) - nodeB->getPosition().at(0);
                    T dy = nodeA->getPosition().at(1) - nodeB->getPosition().at(1);
                    channel->setLength(sqrt(dx*dx + dy*dy));
                    //std::cout << " and a length of " << sqrt(dx*dx + dy*dy) <<std::endl;
                }
            }
            // Also boilerplate code that can be done more efficiently
            for (auto& [modulekey, module] : network->getModules()) {
                for (auto& [key, channel] : module->getNetwork()->getChannels()) {
                    T resistance = resistanceModel->getChannelResistance(channel.get());
                    channel->setResistance(resistance);
                }
            }

            // compute nodal analysis
            #ifdef VERBOSE
                std::cout << "[Simulation] Conduct initial nodal analysis..." << std::endl;
            #endif
            nodal::conductNodalAnalysis(this->network);

            // Prepare CFD geometry and lattice
            #ifdef VERBOSE
                std::cout << "[Simulation] Prepare CFD geometry and lattice..." << std::endl;
            #endif

            for (auto& [key, module] : network->getModules()) {
                module->prepareGeometry();
                module->prepareLattice();
            }
>>>>>>> e7ebf711
        }
    }

<<<<<<< HEAD
        if (this->simType == Type::Hybrid && this->platform == Platform::Continuous) {
            
            for (auto& [key, module] : network->getModules()) {
                module->lbmInit(fluids[continuousPhase]->getViscosity(),
                                fluids[continuousPhase]->getDensity());
            }

            // TODO: this is boilerplate code, and can be done way more efficiently in a recursive manner
            for (auto& [modulekey, module] : network->getModules()) {
                for (auto& [key, channel] : module->getNetwork()->getChannels()) {
                    //std::cout << "[Simulation] Channel " << channel->getId();
                    auto& nodeA = network->getNodes().at(channel->getNodeA());
                    auto& nodeB = network->getNodes().at(channel->getNodeB());
                    //std::cout << " has nodes " << nodeA->getId() << " and " << nodeB->getId();
                    T dx = nodeA->getPosition().at(0) - nodeB->getPosition().at(0);
                    T dy = nodeA->getPosition().at(1) - nodeB->getPosition().at(1);
                    channel->setLength(sqrt(dx*dx + dy*dy));
                    //std::cout << " and a length of " << sqrt(dx*dx + dy*dy) <<std::endl;
                }
            }
            // TODO: Also boilerplate code that can be done more efficiently
            for (auto& [modulekey, module] : network->getModules()) {
                for (auto& [key, channel] : module->getNetwork()->getChannels()) {
                    T resistance = resistanceModel->getChannelResistance(channel.get());
                    channel->setResistance(resistance);
                }
            }

            // compute nodal analysis
            #ifdef VERBOSE
                std::cout << "[Simulation] Conduct initial nodal analysis..." << std::endl;
            #endif
            nodal::conductNodalAnalysis(this->network);

            // Prepare CFD geometry and lattice
            #ifdef VERBOSE
                std::cout << "[Simulation] Prepare CFD geometry and lattice..." << std::endl;
            #endif

            for (auto& [key, module] : network->getModules()) {
                module->prepareGeometry();
                module->prepareLattice();
            }
        }
    }

=======
>>>>>>> e7ebf711
    template<typename T>
    void Simulation<T>::updateDropletResistances() {
        // set all droplet resistances of all channels to 0.0
        for (auto& [key, channel] : network->getChannels()) {
            channel->setDropletResistance(0.0);
        }

        // set correct droplet resistances
        for (auto& [key, droplet] : droplets) {
            // only consider droplets that are inside the network (i.e., also trapped droplets)
            if (droplet->getDropletState() == DropletState::INJECTION || droplet->getDropletState() == DropletState::SINK) {
                continue;
            }

            droplet->addDropletResistance(*resistanceModel);
<<<<<<< HEAD
        }
    }

    template<typename T>
    void Simulation<T>::saveState() {

        std::unordered_map<int, T> savePressures;
        std::unordered_map<int, T> saveFlowRates;
        std::unordered_map<int, DropletPosition<T>> saveDropletPositions;

        // pressures
        for (auto& [id, node] : network->getNodes()) {
            savePressures.try_emplace(node->getId(), node->getPressure());
        }

        // flow rates
        for (auto& [id, channel] : network->getChannels()) {
            saveFlowRates.try_emplace(channel->getId(), channel->getFlowRate());
        }
        for (auto& [id, pump] : network->getFlowRatePumps()) {
            saveFlowRates.try_emplace(pump->getId(), pump->getFlowRate());
        }
=======
        }
    }

    template<typename T>
    void Simulation<T>::saveState() {

        std::unordered_map<int, T> savePressures;
        std::unordered_map<int, T> saveFlowRates;
        std::unordered_map<int, DropletPosition<T>> saveDropletPositions;
        std::unordered_map<int, std::deque<MixturePosition<T>>> saveMixturePositions;
        std::unordered_map<int, int> filledEdges;

        // pressures
        for (auto& [id, node] : network->getNodes()) {
            savePressures.try_emplace(node->getId(), node->getPressure());
        }

        // flow rates
        for (auto& [id, channel] : network->getChannels()) {
            saveFlowRates.try_emplace(channel->getId(), channel->getFlowRate());
        }
        for (auto& [id, pump] : network->getFlowRatePumps()) {
            saveFlowRates.try_emplace(pump->getId(), pump->getFlowRate());
        }
>>>>>>> e7ebf711
        for (auto& [id, pump] : network->getPressurePumps()) {
            saveFlowRates.try_emplace(pump->getId(), pump->getFlowRate());
        }

        // droplet positions
<<<<<<< HEAD
        for (auto& [id, droplet] : droplets) {
            // create new droplet position
            DropletPosition<T> newDropletPosition;

            // add boundaries
            for (auto& boundary : droplet->getBoundaries()) {
                // get channel position
                auto channelPosition = boundary->getChannelPosition();
                // add boundary
                newDropletPosition.boundaries.emplace_back(channelPosition.getChannel(), channelPosition.getPosition(), boundary->isVolumeTowardsNodeA(), static_cast<BoundaryState>(static_cast<int>(boundary->getState())));
            }

            // add fully occupied channels
            for (auto& channel : droplet->getFullyOccupiedChannels()) {
                // add channel
                newDropletPosition.channelIds.emplace_back(channel->getId());
=======
        if (platform == Platform::BigDroplet) {
            for (auto& [id, droplet] : droplets) {
                // create new droplet position
                DropletPosition<T> newDropletPosition;

                // add boundaries
                for (auto& boundary : droplet->getBoundaries()) {
                    // get channel position
                    auto channelPosition = boundary->getChannelPosition();
                    // add boundary
                    newDropletPosition.boundaries.emplace_back(channelPosition.getChannel(), channelPosition.getPosition(), boundary->isVolumeTowardsNodeA(), static_cast<BoundaryState>(static_cast<int>(boundary->getState())));
                }

                // add fully occupied channels
                for (auto& channel : droplet->getFullyOccupiedChannels()) {
                    // add channel
                    newDropletPosition.channelIds.emplace_back(channel->getId());
                }

                saveDropletPositions.try_emplace(droplet->getId(), newDropletPosition);
            }
        }
        
        // mixture positions
        if (platform == Platform::Mixing) {
            // Add a mixture position for all filled edges
            for (auto& [channelId, mixingId] : mixingModel->getFilledEdges()) {
                std::deque<MixturePosition<T>> newDeque;
                MixturePosition<T> newMixturePosition(mixingId, channelId, 0.0, 1.0);
                newDeque.push_front(newMixturePosition);
                saveMixturePositions.try_emplace(channelId, newDeque);
            }
            // Add all mixture positions
            for (auto& [channelId, deque] : mixingModel->getMixturesInEdges()) {
                for (auto& pair : deque) {
                    if (!saveMixturePositions.count(channelId)) {
                        std::deque<MixturePosition<T>> newDeque;
                        MixturePosition<T> newMixturePosition(pair.first, channelId, 0.0, deque.front().second);
                        newDeque.push_front(newMixturePosition);
                        saveMixturePositions.try_emplace(channelId, newDeque);
                    } else {
                        MixturePosition<T> newMixturePosition(pair.first, channelId, 0.0, pair.second);
                        saveMixturePositions.at(channelId).front().position1 = pair.second;
                        saveMixturePositions.at(channelId).push_front(newMixturePosition);
                    }
                }
>>>>>>> e7ebf711
            }

            saveDropletPositions.try_emplace(droplet->getId(), newDropletPosition);
        }
        
        // state
        if (platform == Platform::Continuous) {
            simulationResult->addState(time, savePressures, saveFlowRates);
        } else if (platform == Platform::BigDroplet) {
            simulationResult->addState(time, savePressures, saveFlowRates, saveDropletPositions);
        } else if (platform == Platform::Mixing) {
            simulationResult->addState(time, savePressures, saveFlowRates, saveMixturePositions);
        }
        
    }

<<<<<<< HEAD
        // state
        simulationResult->addState(time, savePressures, saveFlowRates, saveDropletPositions);
=======
    template<typename T>
    void Simulation<T>::saveMixtures() {
        std::unordered_map<int, Mixture<T>*> mixtures_ptr;
        for (auto& [mixtureId, mixture] : this->mixtures) {
            mixtures_ptr.try_emplace(mixtureId, mixture.get());
        }
        simulationResult->setMixtures(mixtures_ptr);   
>>>>>>> e7ebf711
    }

    template<typename T>
    void Simulation<T>::moveDroplets(T timeStep) {
        // loop over all droplets
        for (auto& [key, droplet] : droplets) {
            // only consider droplets inside the network (but no trapped droplets)
            if (droplet->getDropletState() != DropletState::NETWORK) {
                continue;
            }

            // loop through boundaries
            for (auto& boundary : droplet->getBoundaries()) {
                // move boundary in correct direction
                boundary->moveBoundary(timeStep);
            }
        }
    }

    template<typename T>
<<<<<<< HEAD
    std::vector<std::unique_ptr<Event<T>>> Simulation<T>::computeEvents() {
        // events
        std::vector<std::unique_ptr<Event<T>>> events;

        // injection events
        for (auto& [key, injection] : dropletInjections) {
            double injectionTime = injection->getInjectionTime();
            if (injection->getDroplet()->getDropletState() == DropletState::INJECTION) {
                events.push_back(std::make_unique<DropletInjectionEvent<T>>(injectionTime - time, *injection));
            }
        }

        // define maps that are used for detecting merging inside channels
        std::unordered_map<int, std::vector<DropletBoundary<T>*>> channelBoundariesMap;
        std::unordered_map<DropletBoundary<T>*, Droplet<T>*> boundaryDropletMap;

        for (auto& [key, droplet] : droplets) {
            // only consider droplets inside the network (but no trapped droplets)
            if (droplet->getDropletState() != DropletState::NETWORK) {
                continue;
            }

            // loop through boundaries
            for (auto& boundary : droplet->getBoundaries()) {
                // the flow rate of the boundary indicates if the boundary moves towards or away from the droplet center and, hence, if a BoundaryTailEvent or BoundaryHeadEvent should occur, respectively
                // if the flow rate of the boundary is 0, then no events will be triggered (the boundary may be in a Wait state)
                if (boundary->getFlowRate() < 0) {
                    // boundary moves towards the droplet center => BoundaryTailEvent
                    double time = boundary->getTime();
                    events.push_back(std::make_unique<BoundaryTailEvent<T>>(time, *droplet, *boundary, *network));
                } else if (boundary->getFlowRate() > 0) {
                    // boundary moves away from the droplet center => BoundaryHeadEvent
                    double time = boundary->getTime();

                    // in this scenario also a MergeBifurcationEvent can happen when merging is enabled
                    // this means a boundary comes to a bifurcation where a droplet is already present
                    // hence it is either a MergeBifurcationEvent or a BoundaryHeadEvent that will happen

                    // check if merging is enabled
                    Droplet<T>* mergeDroplet = nullptr;

                    // find droplet to merge (if present)
                    auto referenceNode = boundary->getOppositeReferenceNode(network);
                    mergeDroplet = getDropletAtNode(referenceNode->getId());

                    if (mergeDroplet == nullptr) {
                        // no merging will happen => BoundaryHeadEvent
                        if (!boundary->isInWaitState()) {
                            events.push_back(std::make_unique<BoundaryHeadEvent<T>>(time, *droplet, *boundary, *network));
                        }
                    } else {
                        // merging of the actual droplet with the merge droplet will happen => MergeBifurcationEvent
                        events.push_back(std::make_unique<MergeBifurcationEvent<T>>(time, *droplet, *mergeDroplet, *boundary, *this));
                    }
                }

                // fill the maps which are later used for merging inside channels (if merging is enabled)
                auto [value, success] = channelBoundariesMap.try_emplace(boundary->getChannelPosition().getChannel()->getId());
                value->second.push_back(boundary.get());

                boundaryDropletMap.emplace(boundary.get(), droplet.get());
            }
        }

        // check for MergeChannelEvents, i.e, for boundaries of other droplets that are in the same channel
        // here the previously defined maps are used => if merging is not enabled these maps are emtpy
        // loop through channelsBoundariesMap
        for (auto& [channelId, boundaries] : channelBoundariesMap) {
            // loop through boundaries that are inside this channel
            for (size_t i = 0; i < boundaries.size(); i++) {
                // get reference boundary and droplet
                auto referenceBoundary = boundaries[i];
                auto referenceDroplet = boundaryDropletMap.at(referenceBoundary);

                // get channel
                auto channel = referenceBoundary->getChannelPosition().getChannel();

                // get velocity and absolute position of the boundary
                // positive values for v0 indicate a movement from node0 towards node1
                auto q0 = referenceBoundary->isVolumeTowardsNodeA() ? referenceBoundary->getFlowRate() : -referenceBoundary->getFlowRate();
                auto v0 = q0 / channel->getArea();
                auto p0 = referenceBoundary->getChannelPosition().getPosition() * channel->getLength();

                // compare reference boundary against all others
                // the two loops are defined in such a way, that only one merge event happens for a pair of boundaries
                for (size_t j = i + 1; j < boundaries.size(); j++) {
                    auto boundary = boundaries[j];
                    auto droplet = boundaryDropletMap.at(boundary);

                    // do not consider if this boundary is form the same droplet
                    if (droplet == referenceDroplet) {
                        continue;
                    }

                    // get velocity and absolute position of the boundary
                    // positive values for v0 indicate a movement from node0 towards node1
                    auto q1 = boundary->isVolumeTowardsNodeA() ? boundary->getFlowRate() : -boundary->getFlowRate();
                    auto v1 = q1 / channel->getArea();
                    auto p1 = boundary->getChannelPosition().getPosition() * channel->getLength();

                    // do not merge when both velocities are equal (would result in infinity time)
                    if (v0 == v1) {
                        continue;
                    }

                    // compute time and merge position
                    auto time = (p1 - p0) / (v0 - v1);
                    auto pMerge = p0 + v0 * time;  // or p1 + v1*time
                    auto pMergeRelative = pMerge / channel->getLength();

                    // do not trigger a merge event when:
                    // * time is negative => indicates that both boundaries go in different directions or that one boundary cannot "outrun" the other because it is too slow
                    // * relative merge position is outside the range of [0, 1] => the merging would happen "outside" the channel and a boundary would already switch a channel before this event could happen
                    if (time < 0 || pMergeRelative < 0 || 1 < pMergeRelative) {
                        continue;
                    }

                    // add MergeChannelEvent
                    events.push_back(std::make_unique<MergeChannelEvent<T>>(time, *referenceDroplet, *droplet, *referenceBoundary, *boundary, *this));
                }
            }
        }

        // time step event
        if (dropletsAtBifurcation && maximalAdaptiveTimeStep > 0) {
            events.push_back(std::make_unique<TimeStepEvent<T>>(maximalAdaptiveTimeStep));
        }

        return events;
    }

=======
    std::vector<std::unique_ptr<Event<T>>> Simulation<T>::computeMixingEvents() {
        // events
        std::vector<std::unique_ptr<Event<T>>> events;

        T minimalTimeStep = 0.0;
        
        // injection events
        for (auto& [key, injection] : mixtureInjections) {
            double injectionTime = injection->getInjectionTime();
            if (!injection->wasPerformed()) {
                events.push_back(std::make_unique<MixtureInjectionEvent<T>>(injectionTime - time, *injection, mixingModel));
            }
        }
        minimalTimeStep = mixingModel->getMinimalTimeStep();

        // time step event
        if (minimalTimeStep > 0.0) {
            events.push_back(std::make_unique<TimeStepEvent<T>>(minimalTimeStep));
        }

        return events;
    }

    template<typename T>
    std::vector<std::unique_ptr<Event<T>>> Simulation<T>::computeEvents() {
        // events
        std::vector<std::unique_ptr<Event<T>>> events;

        // injection events
        for (auto& [key, injection] : dropletInjections) {
            double injectionTime = injection->getInjectionTime();
            if (injection->getDroplet()->getDropletState() == DropletState::INJECTION) {
                events.push_back(std::make_unique<DropletInjectionEvent<T>>(injectionTime - time, *injection));
            }
        }

        // define maps that are used for detecting merging inside channels
        std::unordered_map<int, std::vector<DropletBoundary<T>*>> channelBoundariesMap;
        std::unordered_map<DropletBoundary<T>*, Droplet<T>*> boundaryDropletMap;

        for (auto& [key, droplet] : droplets) {
            // only consider droplets inside the network (but no trapped droplets)
            if (droplet->getDropletState() != DropletState::NETWORK) {
                continue;
            }

            // loop through boundaries
            for (auto& boundary : droplet->getBoundaries()) {
                // the flow rate of the boundary indicates if the boundary moves towards or away from the droplet center and, hence, if a BoundaryTailEvent or BoundaryHeadEvent should occur, respectively
                // if the flow rate of the boundary is 0, then no events will be triggered (the boundary may be in a Wait state)
                if (boundary->getFlowRate() < 0) {
                    // boundary moves towards the droplet center => BoundaryTailEvent
                    double time = boundary->getTime();
                    events.push_back(std::make_unique<BoundaryTailEvent<T>>(time, *droplet, *boundary, *network));
                } else if (boundary->getFlowRate() > 0) {
                    // boundary moves away from the droplet center => BoundaryHeadEvent
                    double time = boundary->getTime();

                    // in this scenario also a MergeBifurcationEvent can happen when merging is enabled
                    // this means a boundary comes to a bifurcation where a droplet is already present
                    // hence it is either a MergeBifurcationEvent or a BoundaryHeadEvent that will happen

                    // check if merging is enabled
                    Droplet<T>* mergeDroplet = nullptr;

                    // find droplet to merge (if present)
                    auto referenceNode = boundary->getOppositeReferenceNode(network);
                    mergeDroplet = getDropletAtNode(referenceNode->getId());

                    if (mergeDroplet == nullptr) {
                        // no merging will happen => BoundaryHeadEvent
                        if (!boundary->isInWaitState()) {
                            events.push_back(std::make_unique<BoundaryHeadEvent<T>>(time, *droplet, *boundary, *network));
                        }
                    } else {
                        // merging of the actual droplet with the merge droplet will happen => MergeBifurcationEvent
                        events.push_back(std::make_unique<MergeBifurcationEvent<T>>(time, *droplet, *mergeDroplet, *boundary, *this));
                    }
                }

                // fill the maps which are later used for merging inside channels (if merging is enabled)
                auto [value, success] = channelBoundariesMap.try_emplace(boundary->getChannelPosition().getChannel()->getId());
                value->second.push_back(boundary.get());

                boundaryDropletMap.emplace(boundary.get(), droplet.get());
            }
        }

        // check for MergeChannelEvents, i.e, for boundaries of other droplets that are in the same channel
        // here the previously defined maps are used => if merging is not enabled these maps are emtpy
        // loop through channelsBoundariesMap
        for (auto& [channelId, boundaries] : channelBoundariesMap) {
            // loop through boundaries that are inside this channel
            for (size_t i = 0; i < boundaries.size(); i++) {
                // get reference boundary and droplet
                auto referenceBoundary = boundaries[i];
                auto referenceDroplet = boundaryDropletMap.at(referenceBoundary);

                // get channel
                auto channel = referenceBoundary->getChannelPosition().getChannel();

                // get velocity and absolute position of the boundary
                // positive values for v0 indicate a movement from node0 towards node1
                auto q0 = referenceBoundary->isVolumeTowardsNodeA() ? referenceBoundary->getFlowRate() : -referenceBoundary->getFlowRate();
                auto v0 = q0 / channel->getArea();
                auto p0 = referenceBoundary->getChannelPosition().getPosition() * channel->getLength();

                // compare reference boundary against all others
                // the two loops are defined in such a way, that only one merge event happens for a pair of boundaries
                for (size_t j = i + 1; j < boundaries.size(); j++) {
                    auto boundary = boundaries[j];
                    auto droplet = boundaryDropletMap.at(boundary);

                    // do not consider if this boundary is form the same droplet
                    if (droplet == referenceDroplet) {
                        continue;
                    }

                    // get velocity and absolute position of the boundary
                    // positive values for v0 indicate a movement from node0 towards node1
                    auto q1 = boundary->isVolumeTowardsNodeA() ? boundary->getFlowRate() : -boundary->getFlowRate();
                    auto v1 = q1 / channel->getArea();
                    auto p1 = boundary->getChannelPosition().getPosition() * channel->getLength();

                    // do not merge when both velocities are equal (would result in infinity time)
                    if (v0 == v1) {
                        continue;
                    }

                    // compute time and merge position
                    auto time = (p1 - p0) / (v0 - v1);
                    auto pMerge = p0 + v0 * time;  // or p1 + v1*time
                    auto pMergeRelative = pMerge / channel->getLength();

                    // do not trigger a merge event when:
                    // * time is negative => indicates that both boundaries go in different directions or that one boundary cannot "outrun" the other because it is too slow
                    // * relative merge position is outside the range of [0, 1] => the merging would happen "outside" the channel and a boundary would already switch a channel before this event could happen
                    if (time < 0 || pMergeRelative < 0 || 1 < pMergeRelative) {
                        continue;
                    }

                    // add MergeChannelEvent
                    events.push_back(std::make_unique<MergeChannelEvent<T>>(time, *referenceDroplet, *droplet, *referenceBoundary, *boundary, *this));
                }
            }
        }

        // time step event
        if (dropletsAtBifurcation && maximalAdaptiveTimeStep > 0) {
            events.push_back(std::make_unique<TimeStepEvent<T>>(maximalAdaptiveTimeStep));
        }

        return events;
    }

>>>>>>> e7ebf711
}   /// namespace sim<|MERGE_RESOLUTION|>--- conflicted
+++ resolved
@@ -1,29 +1,6 @@
 #include "Simulation.h"
 
 namespace sim {
-<<<<<<< HEAD
-
-    template<typename T>
-    Simulation<T>::Simulation() {
-        this->simulationResult = std::make_unique<result::SimulationResult<T>>();
-    }
-
-    template<typename T>
-    Fluid<T>* Simulation<T>::addFluid(T viscosity, T density, T concentration) {
-        auto id = fluids.size();
-
-        auto result = fluids.insert_or_assign(id, std::make_unique<Fluid<T>>(id, density, viscosity, concentration));
-
-        return result.first->second.get();
-    }
-
-    template<typename T>
-    Droplet<T>* Simulation<T>::addDroplet(int fluidId, T volume) {
-        auto id = droplets.size();
-        auto fluid = fluids.at(fluidId).get();
-
-        auto result = droplets.insert_or_assign(id, std::make_unique<Droplet<T>>(id, volume, fluid));
-=======
 
     template<typename T>
     Simulation<T>::Simulation() {
@@ -82,7 +59,6 @@
         Fluid<T>* carrierFluid = this->getFluid(this->continuousPhase);
 
         auto result = mixtures.try_emplace(id, std::make_unique<Mixture<T>>(id, species, specieConcentrations, carrierFluid));
->>>>>>> e7ebf711
 
         return result.first->second.get();
     }
@@ -115,18 +91,6 @@
     }
 
     template<typename T>
-<<<<<<< HEAD
-    void Simulation<T>::setPlatform(Platform platform_) {
-        this->platform = platform_;
-    }
-
-    template<typename T>
-    void Simulation<T>::setType(Type type_) {
-        this->simType = type_;
-    }
-
-    template<typename T>
-=======
     MixtureInjection<T>* Simulation<T>::addMixtureInjection(int mixtureId, int channelId, T injectionTime) {
         auto id = mixtureInjections.size();
         auto channel = network->getChannel(channelId);
@@ -147,7 +111,6 @@
     }
 
     template<typename T>
->>>>>>> e7ebf711
     void Simulation<T>::setFixtureId(int fixtureId_) {
         this->fixtureId = fixtureId_;
     }
@@ -173,24 +136,17 @@
     }
 
     template<typename T>
-<<<<<<< HEAD
-=======
     void Simulation<T>::setContinuousPhase(Fluid<T>* fluid) {
         this->continuousPhase = fluid->getId();
     }
 
     template<typename T>
->>>>>>> e7ebf711
     void Simulation<T>::setResistanceModel(ResistanceModel<T>* model_) {
         this->resistanceModel = model_;
     }
 
     template<typename T>
-<<<<<<< HEAD
-=======
     void Simulation<T>::setMixingModel(MixingModel<T>* model_) {
-        this->mixingModel = model_;
-    }
     
     template<typename T>
     void Simulation<T>::calculateNewMixtures(double timestep_) {
@@ -198,10 +154,8 @@
     }
 
     template<typename T>
->>>>>>> e7ebf711
     Platform Simulation<T>::getPlatform() {
         return this->platform;
-    }
 
     template<typename T>
     Type Simulation<T>::getType() {
@@ -226,8 +180,6 @@
     template<typename T>
     std::unordered_map<int, std::unique_ptr<Fluid<T>>>& Simulation<T>::getFluids() {
         return fluids;
-<<<<<<< HEAD
-=======
     }
 
     template<typename T>
@@ -366,120 +318,6 @@
         newDroplet->addMergedDroplet(droplet1);
 
         return newDroplet;
->>>>>>> e7ebf711
-    }
-
-    template<typename T>
-    Droplet<T>* Simulation<T>::getDroplet(int dropletId) {
-        return droplets.at(dropletId).get();
-    }
-
-    template<typename T>
-    Droplet<T>* Simulation<T>::getDropletAtNode(int nodeId) {
-        // loop through all droplets
-        for (auto& [id, droplet] : droplets) {
-            // do not consider droplets which are not inside the network
-            if (droplet->getDropletState() != DropletState::NETWORK) {
-                continue;
-            }
-
-            // do not consider droplets inside a single channel (because they cannot span over a node)
-            if (droplet->isInsideSingleChannel()) {
-                continue;
-            }
-
-            // check if a boundary is connected with the reference node and if yes then return the droplet immediately
-            auto connectedBoundaries = droplet->getConnectedBoundaries(nodeId);
-            if (connectedBoundaries.size() != 0) {
-                return droplet.get();
-            }
-
-            // check if a fully occupied channel is connected with the reference node and if yes then return the droplet immediately
-            auto connectedFullyOccupiedChannels = droplet->getConnectedFullyOccupiedChannels(nodeId);
-            if (connectedFullyOccupiedChannels.size() != 0) {
-                return droplet.get();
-            }
-        }
-
-        // if nothing was found than return nullptr
-        return nullptr;
-    }
-
-    template<typename T>
-    DropletInjection<T>* Simulation<T>::getDropletInjection(int injectionId) {
-        return dropletInjections.at(injectionId).get();
-    }
-
-    template<typename T>
-    Fluid<T>* Simulation<T>::getContinuousPhase() {
-        return fluids[continuousPhase].get();
-    }
-
-    template<typename T>
-    result::SimulationResult<T>* Simulation<T>::getSimulationResults() {
-        return simulationResult.get();
-    }
-
-    template<typename T>
-    Fluid<T>* Simulation<T>::mixFluids(int fluid0Id, T volume0, int fluid1Id, T volume1) {
-        // check if fluids are identically (no merging needed) and if they exist
-        if (fluid0Id == fluid1Id) {
-            // try to get the fluid (throws error if the fluid is not present)
-            return fluids.at(fluid0Id).get();
-        }
-
-        // get fluids
-        auto fluid0 = fluids.at(fluid0Id).get();
-        auto fluid1 = fluids.at(fluid1Id).get();
-
-        // compute ratios
-        T volume = volume0 + volume1;
-        T ratio0 = volume0 / volume;
-        T ratio1 = volume1 / volume;
-
-        // compute new fluid values
-        T viscosity = ratio0 * fluid0->getViscosity() + ratio1 * fluid1->getViscosity();
-        T density = ratio0 * fluid0->getDensity() + ratio1 * fluid1->getDensity();
-        T concentration = ratio0 * fluid0->getConcentration() + ratio1 * fluid1->getConcentration();
-
-        // add new fluid
-        auto newFluid = addFluid(viscosity, density, concentration);
-
-        //add previous fluids
-        newFluid->addMixedFluid(fluid0);
-        newFluid->addMixedFluid(fluid1);
-
-        return newFluid;
-    }
-
-    template<typename T>
-    Droplet<T>* Simulation<T>::mergeDroplets(int droplet0Id, int droplet1Id) {
-        // check if droplets are identically (no merging needed) and if they exist
-        if (droplet0Id == droplet1Id) {
-            // try to get the droplet (throws error if the droplet is not present)
-            return droplets.at(droplet0Id).get();
-        }
-
-        // get droplets
-        auto droplet0 = getDroplet(droplet0Id);
-        auto droplet1 = getDroplet(droplet1Id);
-
-        // compute volumes
-        T volume0 = droplet0->getVolume();
-        T volume1 = droplet1->getVolume();
-        T volume = volume0 + volume1;
-
-        // merge fluids
-        auto fluid = mixFluids(droplet0->getFluid()->getId(), volume0, droplet1->getFluid()->getId(), volume1);
-
-        // add new droplet
-        auto newDroplet = addDroplet(fluid->getId(), volume);
-
-        //add previous droplets
-        newDroplet->addMergedDroplet(droplet0);
-        newDroplet->addMergedDroplet(droplet1);
-
-        return newDroplet;
     }
 
     template<typename T>
@@ -489,18 +327,13 @@
         initialize();
         //printResults();
 
-<<<<<<< HEAD
-        // 1D continuous simulation
-=======
         // Abstract continuous simulation
->>>>>>> e7ebf711
         // ##########
         // * conduct nodal analysis
         // * save state
         if (simType == Type::Abstract && platform == Platform::Continuous) {
             // compute nodal analysis
             nodal::conductNodalAnalysis(network);
-<<<<<<< HEAD
 
             // store simulation results of current state
             saveState();
@@ -517,24 +350,6 @@
                     allConverged = conductCFDSimulation(this->network, 1);
                 }
 
-=======
-
-            // store simulation results of current state
-            saveState();
-        }
-
-        // Continuous Hybrid simulation
-        if (this->simType == Type::Hybrid && this->platform == Platform::Continuous) {
-            if (network->getModules().size() > 0 ) {
-                bool allConverged = false;
-                bool pressureConverged = false;
-
-                // Initialization of CFD domains
-                while (! allConverged) {
-                    allConverged = conductCFDSimulation(this->network, 1);
-                }
-
->>>>>>> e7ebf711
                 while (! allConverged || !pressureConverged) {
                     //std::cout << "######################## Simulation Iteration no. " << iter << " ####################" << std::endl;
 
@@ -558,11 +373,7 @@
             saveState();
         }
 
-<<<<<<< HEAD
-        // 1D Droplet simulation
-=======
         // Abstract Droplet simulation
->>>>>>> e7ebf711
         // ##########
         // Simulation Loop
         // ##########
@@ -610,8 +421,6 @@
                 saveState();
                 // compute events
                 auto events = computeEvents();
-<<<<<<< HEAD
-
                 // sort events
                 // closest events in time with the highest priority come first
                 std::sort(events.begin(), events.end(), [](auto& a, auto& b) {
@@ -621,17 +430,6 @@
                     return a->getTime() < b->getTime();  // ascending order
                 });
 
-=======
-                // sort events
-                // closest events in time with the highest priority come first
-                std::sort(events.begin(), events.end(), [](auto& a, auto& b) {
-                    if (a->getTime() == b->getTime()) {
-                        return a->getPriority() < b->getPriority();  // ascending order (the lower the priority value, the higher the priority)
-                    }
-                    return a->getTime() < b->getTime();  // ascending order
-                });
-
->>>>>>> e7ebf711
                 #ifdef VERBOSE     
                     for (auto& event : events) {
                         event->print();
@@ -653,8 +451,6 @@
 
                 iteration++;
             }
-<<<<<<< HEAD
-=======
         }
 
         /**
@@ -720,7 +516,6 @@
 
                 // Store the mixtures that were in the simulation
                 saveMixtures();
->>>>>>> e7ebf711
         }
     }
 
@@ -767,8 +562,6 @@
             T resistance = resistanceModel->getChannelResistance(channel.get());
             channel->setResistance(resistance);
             channel->setDropletResistance(0.0);
-<<<<<<< HEAD
-=======
         }
 
         if (this->simType == Type::Hybrid && this->platform == Platform::Continuous) {
@@ -814,59 +607,9 @@
                 module->prepareGeometry();
                 module->prepareLattice();
             }
->>>>>>> e7ebf711
-        }
-    }
-
-<<<<<<< HEAD
-        if (this->simType == Type::Hybrid && this->platform == Platform::Continuous) {
-            
-            for (auto& [key, module] : network->getModules()) {
-                module->lbmInit(fluids[continuousPhase]->getViscosity(),
-                                fluids[continuousPhase]->getDensity());
-            }
-
-            // TODO: this is boilerplate code, and can be done way more efficiently in a recursive manner
-            for (auto& [modulekey, module] : network->getModules()) {
-                for (auto& [key, channel] : module->getNetwork()->getChannels()) {
-                    //std::cout << "[Simulation] Channel " << channel->getId();
-                    auto& nodeA = network->getNodes().at(channel->getNodeA());
-                    auto& nodeB = network->getNodes().at(channel->getNodeB());
-                    //std::cout << " has nodes " << nodeA->getId() << " and " << nodeB->getId();
-                    T dx = nodeA->getPosition().at(0) - nodeB->getPosition().at(0);
-                    T dy = nodeA->getPosition().at(1) - nodeB->getPosition().at(1);
-                    channel->setLength(sqrt(dx*dx + dy*dy));
-                    //std::cout << " and a length of " << sqrt(dx*dx + dy*dy) <<std::endl;
-                }
-            }
-            // TODO: Also boilerplate code that can be done more efficiently
-            for (auto& [modulekey, module] : network->getModules()) {
-                for (auto& [key, channel] : module->getNetwork()->getChannels()) {
-                    T resistance = resistanceModel->getChannelResistance(channel.get());
-                    channel->setResistance(resistance);
-                }
-            }
-
-            // compute nodal analysis
-            #ifdef VERBOSE
-                std::cout << "[Simulation] Conduct initial nodal analysis..." << std::endl;
-            #endif
-            nodal::conductNodalAnalysis(this->network);
-
-            // Prepare CFD geometry and lattice
-            #ifdef VERBOSE
-                std::cout << "[Simulation] Prepare CFD geometry and lattice..." << std::endl;
-            #endif
-
-            for (auto& [key, module] : network->getModules()) {
-                module->prepareGeometry();
-                module->prepareLattice();
-            }
-        }
-    }
-
-=======
->>>>>>> e7ebf711
+        }
+    }
+
     template<typename T>
     void Simulation<T>::updateDropletResistances() {
         // set all droplet resistances of all channels to 0.0
@@ -882,30 +625,6 @@
             }
 
             droplet->addDropletResistance(*resistanceModel);
-<<<<<<< HEAD
-        }
-    }
-
-    template<typename T>
-    void Simulation<T>::saveState() {
-
-        std::unordered_map<int, T> savePressures;
-        std::unordered_map<int, T> saveFlowRates;
-        std::unordered_map<int, DropletPosition<T>> saveDropletPositions;
-
-        // pressures
-        for (auto& [id, node] : network->getNodes()) {
-            savePressures.try_emplace(node->getId(), node->getPressure());
-        }
-
-        // flow rates
-        for (auto& [id, channel] : network->getChannels()) {
-            saveFlowRates.try_emplace(channel->getId(), channel->getFlowRate());
-        }
-        for (auto& [id, pump] : network->getFlowRatePumps()) {
-            saveFlowRates.try_emplace(pump->getId(), pump->getFlowRate());
-        }
-=======
         }
     }
 
@@ -930,30 +649,11 @@
         for (auto& [id, pump] : network->getFlowRatePumps()) {
             saveFlowRates.try_emplace(pump->getId(), pump->getFlowRate());
         }
->>>>>>> e7ebf711
         for (auto& [id, pump] : network->getPressurePumps()) {
             saveFlowRates.try_emplace(pump->getId(), pump->getFlowRate());
         }
 
         // droplet positions
-<<<<<<< HEAD
-        for (auto& [id, droplet] : droplets) {
-            // create new droplet position
-            DropletPosition<T> newDropletPosition;
-
-            // add boundaries
-            for (auto& boundary : droplet->getBoundaries()) {
-                // get channel position
-                auto channelPosition = boundary->getChannelPosition();
-                // add boundary
-                newDropletPosition.boundaries.emplace_back(channelPosition.getChannel(), channelPosition.getPosition(), boundary->isVolumeTowardsNodeA(), static_cast<BoundaryState>(static_cast<int>(boundary->getState())));
-            }
-
-            // add fully occupied channels
-            for (auto& channel : droplet->getFullyOccupiedChannels()) {
-                // add channel
-                newDropletPosition.channelIds.emplace_back(channel->getId());
-=======
         if (platform == Platform::BigDroplet) {
             for (auto& [id, droplet] : droplets) {
                 // create new droplet position
@@ -1000,10 +700,7 @@
                         saveMixturePositions.at(channelId).push_front(newMixturePosition);
                     }
                 }
->>>>>>> e7ebf711
-            }
-
-            saveDropletPositions.try_emplace(droplet->getId(), newDropletPosition);
+            }
         }
         
         // state
@@ -1017,10 +714,6 @@
         
     }
 
-<<<<<<< HEAD
-        // state
-        simulationResult->addState(time, savePressures, saveFlowRates, saveDropletPositions);
-=======
     template<typename T>
     void Simulation<T>::saveMixtures() {
         std::unordered_map<int, Mixture<T>*> mixtures_ptr;
@@ -1028,7 +721,6 @@
             mixtures_ptr.try_emplace(mixtureId, mixture.get());
         }
         simulationResult->setMixtures(mixtures_ptr);   
->>>>>>> e7ebf711
     }
 
     template<typename T>
@@ -1049,7 +741,30 @@
     }
 
     template<typename T>
-<<<<<<< HEAD
+    std::vector<std::unique_ptr<Event<T>>> Simulation<T>::computeMixingEvents() {
+        // events
+        std::vector<std::unique_ptr<Event<T>>> events;
+
+        T minimalTimeStep = 0.0;
+        
+        // injection events
+        for (auto& [key, injection] : mixtureInjections) {
+            double injectionTime = injection->getInjectionTime();
+            if (!injection->wasPerformed()) {
+                events.push_back(std::make_unique<MixtureInjectionEvent<T>>(injectionTime - time, *injection, mixingModel));
+            }
+        }
+        minimalTimeStep = mixingModel->getMinimalTimeStep();
+
+        // time step event
+        if (minimalTimeStep > 0.0) {
+            events.push_back(std::make_unique<TimeStepEvent<T>>(minimalTimeStep));
+        }
+
+        return events;
+    }
+
+    template<typename T>
     std::vector<std::unique_ptr<Event<T>>> Simulation<T>::computeEvents() {
         // events
         std::vector<std::unique_ptr<Event<T>>> events;
@@ -1181,161 +896,4 @@
         return events;
     }
 
-=======
-    std::vector<std::unique_ptr<Event<T>>> Simulation<T>::computeMixingEvents() {
-        // events
-        std::vector<std::unique_ptr<Event<T>>> events;
-
-        T minimalTimeStep = 0.0;
-        
-        // injection events
-        for (auto& [key, injection] : mixtureInjections) {
-            double injectionTime = injection->getInjectionTime();
-            if (!injection->wasPerformed()) {
-                events.push_back(std::make_unique<MixtureInjectionEvent<T>>(injectionTime - time, *injection, mixingModel));
-            }
-        }
-        minimalTimeStep = mixingModel->getMinimalTimeStep();
-
-        // time step event
-        if (minimalTimeStep > 0.0) {
-            events.push_back(std::make_unique<TimeStepEvent<T>>(minimalTimeStep));
-        }
-
-        return events;
-    }
-
-    template<typename T>
-    std::vector<std::unique_ptr<Event<T>>> Simulation<T>::computeEvents() {
-        // events
-        std::vector<std::unique_ptr<Event<T>>> events;
-
-        // injection events
-        for (auto& [key, injection] : dropletInjections) {
-            double injectionTime = injection->getInjectionTime();
-            if (injection->getDroplet()->getDropletState() == DropletState::INJECTION) {
-                events.push_back(std::make_unique<DropletInjectionEvent<T>>(injectionTime - time, *injection));
-            }
-        }
-
-        // define maps that are used for detecting merging inside channels
-        std::unordered_map<int, std::vector<DropletBoundary<T>*>> channelBoundariesMap;
-        std::unordered_map<DropletBoundary<T>*, Droplet<T>*> boundaryDropletMap;
-
-        for (auto& [key, droplet] : droplets) {
-            // only consider droplets inside the network (but no trapped droplets)
-            if (droplet->getDropletState() != DropletState::NETWORK) {
-                continue;
-            }
-
-            // loop through boundaries
-            for (auto& boundary : droplet->getBoundaries()) {
-                // the flow rate of the boundary indicates if the boundary moves towards or away from the droplet center and, hence, if a BoundaryTailEvent or BoundaryHeadEvent should occur, respectively
-                // if the flow rate of the boundary is 0, then no events will be triggered (the boundary may be in a Wait state)
-                if (boundary->getFlowRate() < 0) {
-                    // boundary moves towards the droplet center => BoundaryTailEvent
-                    double time = boundary->getTime();
-                    events.push_back(std::make_unique<BoundaryTailEvent<T>>(time, *droplet, *boundary, *network));
-                } else if (boundary->getFlowRate() > 0) {
-                    // boundary moves away from the droplet center => BoundaryHeadEvent
-                    double time = boundary->getTime();
-
-                    // in this scenario also a MergeBifurcationEvent can happen when merging is enabled
-                    // this means a boundary comes to a bifurcation where a droplet is already present
-                    // hence it is either a MergeBifurcationEvent or a BoundaryHeadEvent that will happen
-
-                    // check if merging is enabled
-                    Droplet<T>* mergeDroplet = nullptr;
-
-                    // find droplet to merge (if present)
-                    auto referenceNode = boundary->getOppositeReferenceNode(network);
-                    mergeDroplet = getDropletAtNode(referenceNode->getId());
-
-                    if (mergeDroplet == nullptr) {
-                        // no merging will happen => BoundaryHeadEvent
-                        if (!boundary->isInWaitState()) {
-                            events.push_back(std::make_unique<BoundaryHeadEvent<T>>(time, *droplet, *boundary, *network));
-                        }
-                    } else {
-                        // merging of the actual droplet with the merge droplet will happen => MergeBifurcationEvent
-                        events.push_back(std::make_unique<MergeBifurcationEvent<T>>(time, *droplet, *mergeDroplet, *boundary, *this));
-                    }
-                }
-
-                // fill the maps which are later used for merging inside channels (if merging is enabled)
-                auto [value, success] = channelBoundariesMap.try_emplace(boundary->getChannelPosition().getChannel()->getId());
-                value->second.push_back(boundary.get());
-
-                boundaryDropletMap.emplace(boundary.get(), droplet.get());
-            }
-        }
-
-        // check for MergeChannelEvents, i.e, for boundaries of other droplets that are in the same channel
-        // here the previously defined maps are used => if merging is not enabled these maps are emtpy
-        // loop through channelsBoundariesMap
-        for (auto& [channelId, boundaries] : channelBoundariesMap) {
-            // loop through boundaries that are inside this channel
-            for (size_t i = 0; i < boundaries.size(); i++) {
-                // get reference boundary and droplet
-                auto referenceBoundary = boundaries[i];
-                auto referenceDroplet = boundaryDropletMap.at(referenceBoundary);
-
-                // get channel
-                auto channel = referenceBoundary->getChannelPosition().getChannel();
-
-                // get velocity and absolute position of the boundary
-                // positive values for v0 indicate a movement from node0 towards node1
-                auto q0 = referenceBoundary->isVolumeTowardsNodeA() ? referenceBoundary->getFlowRate() : -referenceBoundary->getFlowRate();
-                auto v0 = q0 / channel->getArea();
-                auto p0 = referenceBoundary->getChannelPosition().getPosition() * channel->getLength();
-
-                // compare reference boundary against all others
-                // the two loops are defined in such a way, that only one merge event happens for a pair of boundaries
-                for (size_t j = i + 1; j < boundaries.size(); j++) {
-                    auto boundary = boundaries[j];
-                    auto droplet = boundaryDropletMap.at(boundary);
-
-                    // do not consider if this boundary is form the same droplet
-                    if (droplet == referenceDroplet) {
-                        continue;
-                    }
-
-                    // get velocity and absolute position of the boundary
-                    // positive values for v0 indicate a movement from node0 towards node1
-                    auto q1 = boundary->isVolumeTowardsNodeA() ? boundary->getFlowRate() : -boundary->getFlowRate();
-                    auto v1 = q1 / channel->getArea();
-                    auto p1 = boundary->getChannelPosition().getPosition() * channel->getLength();
-
-                    // do not merge when both velocities are equal (would result in infinity time)
-                    if (v0 == v1) {
-                        continue;
-                    }
-
-                    // compute time and merge position
-                    auto time = (p1 - p0) / (v0 - v1);
-                    auto pMerge = p0 + v0 * time;  // or p1 + v1*time
-                    auto pMergeRelative = pMerge / channel->getLength();
-
-                    // do not trigger a merge event when:
-                    // * time is negative => indicates that both boundaries go in different directions or that one boundary cannot "outrun" the other because it is too slow
-                    // * relative merge position is outside the range of [0, 1] => the merging would happen "outside" the channel and a boundary would already switch a channel before this event could happen
-                    if (time < 0 || pMergeRelative < 0 || 1 < pMergeRelative) {
-                        continue;
-                    }
-
-                    // add MergeChannelEvent
-                    events.push_back(std::make_unique<MergeChannelEvent<T>>(time, *referenceDroplet, *droplet, *referenceBoundary, *boundary, *this));
-                }
-            }
-        }
-
-        // time step event
-        if (dropletsAtBifurcation && maximalAdaptiveTimeStep > 0) {
-            events.push_back(std::make_unique<TimeStepEvent<T>>(maximalAdaptiveTimeStep));
-        }
-
-        return events;
-    }
-
->>>>>>> e7ebf711
 }   /// namespace sim