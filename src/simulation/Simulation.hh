#include "Simulation.h"

namespace sim {

    template<typename T>
    Simulation<T>::Simulation() {
        this->simulationResult = std::make_unique<result::SimulationResult<T>>();
    }

    template<typename T>
    Fluid<T>* Simulation<T>::addFluid(T viscosity, T density, T concentration) {
        auto id = fluids.size();

        auto result = fluids.insert_or_assign(id, std::make_unique<Fluid<T>>(id, density, viscosity, concentration));

        return result.first->second.get();
    }

    template<typename T>
    Droplet<T>* Simulation<T>::addDroplet(int fluidId, T volume) {
        auto id = droplets.size();
        auto fluid = fluids.at(fluidId).get();

        auto result = droplets.insert_or_assign(id, std::make_unique<Droplet<T>>(id, volume, fluid));

        return result.first->second.get();
    }

    template<typename T>
    Specie<T>* Simulation<T>::addSpecie(T diffusivity, T satConc) {
        auto id = species.size();
        
        auto result = species.insert_or_assign(id, std::make_unique<Specie<T>>(id, diffusivity, satConc));

        return result.first->second.get();
    }

    template<typename T>
    Tissue<T>* Simulation<T>::addTissue(std::unordered_map<int, Specie<T>*> species, std::unordered_map<int, T> Vmax, std::unordered_map<int, T> kM) {
        auto id = tissues.size();
        
        auto result = tissues.insert_or_assign(id, std::make_shared<Tissue<T>>(id, species, Vmax, kM));

        return result.first->second.get();
    }

    template<typename T>
    Mixture<T>* Simulation<T>::addMixture(std::unordered_map<int, T> specieConcentrations) {
        auto id = mixtures.size();

        std::unordered_map<int, Specie<T>*> species;

        for (auto& [specieId, concentration] : specieConcentrations) {
            species.try_emplace(specieId, getSpecie(specieId));
        }

        Fluid<T>* carrierFluid = this->getFluid(this->continuousPhase);

        auto result = mixtures.try_emplace(id, std::make_unique<Mixture<T>>(id, species, specieConcentrations, carrierFluid));

        return result.first->second.get();
    }

    template<typename T>
    Mixture<T>* Simulation<T>::addMixture(std::unordered_map<int, Specie<T>*> species, std::unordered_map<int, T> specieConcentrations) {
        auto id = mixtures.size();

        Fluid<T>* carrierFluid = this->getFluid(this->continuousPhase);

        auto result = mixtures.try_emplace(id, std::make_unique<Mixture<T>>(id, species, specieConcentrations, carrierFluid));

        return result.first->second.get();
    }

    template<typename T>
    Mixture<T>* Simulation<T>::addDiffusiveMixture(std::unordered_map<int, T> specieConcentrations) {
        auto id = mixtures.size();

        std::unordered_map<int, Specie<T>*> species;
        std::unordered_map<int, std::tuple<std::function<T(T)>, std::vector<T>,T>> specieDistributions;

        for (auto& [specieId, concentration] : specieConcentrations) {
            std::function<T(T)> zeroFunc = [](T) -> T { return 0.0; };
            std::vector<T> zeroVec = {T(0.0)};
            species.try_emplace(specieId, getSpecie(specieId));
            specieDistributions.try_emplace(specieId, std::tuple<std::function<T(T)>, std::vector<T>, T>{zeroFunc, zeroVec, T(0.0)});
        }

        Fluid<T>* carrierFluid = this->getFluid(this->continuousPhase);

        auto result = mixtures.try_emplace(id, std::make_unique<DiffusiveMixture<T>>(id, species, specieConcentrations, specieDistributions, carrierFluid));

        return result.first->second.get();
    }

    template<typename T>
    Mixture<T>* Simulation<T>::addDiffusiveMixture(std::unordered_map<int, Specie<T>*> species, std::unordered_map<int, T> specieConcentrations) {
        auto id = mixtures.size();

        std::unordered_map<int, std::tuple<std::function<T(T)>, std::vector<T>,T>> specieDistributions;

        for (auto& [specieId, concentration] : specieConcentrations) {
            std::function<T(T)> zeroFunc = [](T) -> T { return 0.0; };
            std::vector<T> zeroVec = {T(0.0)};
            specieDistributions.try_emplace(specieId, std::tuple<std::function<T(T)>, std::vector<T>, T>{zeroFunc, zeroVec, T(0.0)});
        }

        Fluid<T>* carrierFluid = this->getFluid(this->continuousPhase);

        auto result = mixtures.try_emplace(id, std::make_unique<DiffusiveMixture<T>>(id, species, specieConcentrations, specieDistributions, carrierFluid));

        return result.first->second.get();
    }

    template<typename T>
    Mixture<T>* Simulation<T>::addDiffusiveMixture(std::unordered_map<int, std::tuple<std::function<T(T)>, std::vector<T>,T>> specieDistributions) {
        auto id = mixtures.size();

        std::unordered_map<int, Specie<T>*> species;
        std::unordered_map<int, T> specieConcentrations;

        for (auto& [specieId, distribution] : specieDistributions) {
            species.try_emplace(specieId, getSpecie(specieId));
            specieConcentrations.try_emplace(specieId, T(0));
        }

        Fluid<T>* carrierFluid = this->getFluid(this->continuousPhase);

        auto result = mixtures.try_emplace(id, std::make_unique<DiffusiveMixture<T>>(id, species, specieConcentrations, specieDistributions, carrierFluid));

        return result.first->second.get();
    }

    template<typename T>
    Mixture<T>* Simulation<T>::addDiffusiveMixture(std::unordered_map<int, Specie<T>*> species, std::unordered_map<int, std::tuple<std::function<T(T)>, std::vector<T>, T>> specieDistributions) {
        auto id = mixtures.size();

        std::unordered_map<int, T> specieConcentrations;

        for (auto& [specieId, distribution] : specieDistributions) {
            specieConcentrations.try_emplace(specieId, T(0));
        }

        Fluid<T>* carrierFluid = this->getFluid(this->continuousPhase);

        auto result = mixtures.try_emplace(id, std::make_unique<DiffusiveMixture<T>>(id, species, specieConcentrations, specieDistributions, carrierFluid));

        return result.first->second.get();
    }

    template<typename T>
    DropletInjection<T>* Simulation<T>::addDropletInjection(int dropletId, T injectionTime, int channelId, T injectionPosition) {
        auto id = dropletInjections.size();
        auto droplet = droplets.at(dropletId).get();
        auto channel = network->getChannel(channelId);

        // --- check if injection is valid ---
        // for the injection the head and tail of the droplet must lie inside the channel (the volume of the droplet must be small enough)
        // the droplet length is a relative value between 0 and 1
        T dropletLength = droplet->getVolume() / channel->getVolume();
        // channel must be able to fully contain the droplet
        if (dropletLength >= 1.0) {
            throw std::invalid_argument("Injection of droplet " + droplet->getName() + " into channel " + std::to_string(channel->getId()) + " is not valid. Channel must be able to fully contain the droplet.");
        }
        
        // compute tail and head position of the droplet
        T tail = (injectionPosition - dropletLength / 2);
        T head = (injectionPosition + dropletLength / 2);
        // tail and head must not be outside the channel (can happen when the droplet is injected at the beginning or end of the channel)
        if (tail < 0 || head > 1.0) {
            throw std::invalid_argument("Injection of droplet " + droplet->getName() + " is not valid. Tail and head of the droplet must lie inside the channel " + std::to_string(channel->getId()) + ". Consider to set the injection position in the middle of the channel.");
        }

        auto result = dropletInjections.insert_or_assign(id, std::make_unique<DropletInjection<T>>(id, droplet, injectionTime, channel, injectionPosition));
        return result.first->second.get();
    }

    template<typename T>
    MixtureInjection<T>* Simulation<T>::addMixtureInjection(int mixtureId, int edgeId, T injectionTime) {
        auto id = mixtureInjections.size();

        if (network->isChannel(edgeId)) {
            auto channel = network->getChannel(edgeId);
            auto result = mixtureInjections.insert_or_assign(id, std::make_unique<MixtureInjection<T>>(id, mixtureId, channel, injectionTime));
            return result.first->second.get();
            
        } else if (network->isPressurePump(edgeId)) {
            auto pump = network->getPressurePump(edgeId);
            for (auto& channel : network->getChannelsAtNode(pump->getNodeB())) {
                mixtureInjections.insert_or_assign(id, std::make_unique<MixtureInjection<T>>(id, mixtureId, channel, injectionTime));
            }
        } else if (network->isFlowRatePump(edgeId)) {
            auto pump = network->getFlowRatePump(edgeId);
            for (auto& channel : network->getChannelsAtNode(pump->getNodeB())) {
                mixtureInjections.insert_or_assign(id, std::make_unique<MixtureInjection<T>>(id, mixtureId, channel, injectionTime));
            }
        }
        return nullptr;
    }

    template<typename T>
<<<<<<< HEAD
    lbmSimulator2D<T>* Simulation<T>::addLbmSimulator2D(std::string name, std::string stlFile, std::shared_ptr<arch::Module<T>> module, std::unordered_map<int, arch::Opening<T>> openings, 
                                                    T charPhysLength, T charPhysVelocity, T alpha, T resolution, T epsilon, T tau)
=======
    std::shared_ptr<mmft::NaiveScheme<T>> Simulation<T>::setNaiveHybridScheme(T alpha, T beta, int theta) {
        auto naiveScheme = std::make_shared<mmft::NaiveScheme<T>>(network->getModules(), alpha, beta, theta);
        for (auto& [key, simulator] : cfdSimulators) {
            updateSchemes.try_emplace(simulator->getId(), naiveScheme);
            simulator->setUpdateScheme(updateSchemes.at(simulator->getId()));
        }
        return naiveScheme;
    }

    template<typename T>
    std::shared_ptr<mmft::NaiveScheme<T>> Simulation<T>::setNaiveHybridScheme(int moduleId, T alpha, T beta, int theta) {
        auto naiveScheme = std::make_shared<mmft::NaiveScheme<T>>(network->getModule(moduleId), alpha, beta, theta);
        updateSchemes.try_emplace(moduleId, naiveScheme);
        cfdSimulators.at(moduleId)->setUpdateScheme(updateSchemes.at(moduleId));
        return naiveScheme;
    }

    template<typename T>
    std::shared_ptr<mmft::NaiveScheme<T>> Simulation<T>::setNaiveHybridScheme(int moduleId, std::unordered_map<int, T> alpha, std::unordered_map<int, T> beta, int theta) {
        auto naiveScheme = std::make_shared<mmft::NaiveScheme<T>>(network->getModule(moduleId), alpha, beta, theta);
        updateSchemes.try_emplace(moduleId, naiveScheme);
        cfdSimulators.at(moduleId)->setUpdateScheme(updateSchemes.at(moduleId));
        return naiveScheme;
    }

    template<typename T>
    lbmSimulator<T>* Simulation<T>::addLbmSimulator(std::string name, std::string stlFile, std::shared_ptr<arch::Module<T>> module, std::unordered_map<int, arch::Opening<T>> openings, 
                                                    T charPhysLength, T charPhysVelocity, T resolution, T epsilon, T tau)
>>>>>>> ec84c7c3
    {
        if (resistanceModel != nullptr) {
            // create Simulator
            auto id = cfdSimulators.size();
<<<<<<< HEAD
            auto addCfdSimulator = new lbmSimulator2D<T>(id, name, stlFile, module, openings, resistanceModel, charPhysLength, charPhysVelocity, alpha, resolution, epsilon, tau);
=======
            auto addCfdSimulator = new lbmSimulator<T>(id, name, stlFile, module, openings, resistanceModel, charPhysLength, charPhysVelocity, resolution, epsilon, tau);
>>>>>>> ec84c7c3

            // add Simulator
            cfdSimulators.try_emplace(id, addCfdSimulator);

            return addCfdSimulator;
        } else {
            throw std::invalid_argument("Attempt to add CFD Simulator without valid resistanceModel.");
        }
    }

    template<typename T>
<<<<<<< HEAD
    lbmSimulator3D<T>* Simulation<T>::addLbmSimulator3D(std::string name, std::string stlFile, std::shared_ptr<arch::Module<T>> module, std::unordered_map<int, arch::Opening<T>> openings, 
                                                    T charPhysLength, T charPhysVelocity, T alpha, T resolution, T epsilon, T tau)
    {
        if (resistanceModel != nullptr) {
            // create Simulator
            auto id = cfdSimulators.size();
            auto addCfdSimulator = new lbmSimulator3D<T>(id, name, stlFile, module, openings, resistanceModel, charPhysLength, charPhysVelocity, alpha, resolution, epsilon, tau);

            // add Simulator
            cfdSimulators.try_emplace(id, addCfdSimulator);

            return addCfdSimulator;
        } else {
            throw std::invalid_argument("Attempt to add CFD Simulator without valid resistanceModel.");
        }
    }

    template<typename T>
    lbmMixingSimulator2D<T>* Simulation<T>::addLbmMixingSimulator2D(std::string name, std::string stlFile, std::shared_ptr<arch::Module<T>> module, std::unordered_map<int, Specie<T>*> species,
                                                        std::unordered_map<int, arch::Opening<T>> openings, T charPhysLength, T charPhysVelocity, T alpha, T resolution, T epsilon, T tau)
=======
    lbmMixingSimulator<T>* Simulation<T>::addLbmMixingSimulator(std::string name, std::string stlFile, std::shared_ptr<arch::Module<T>> module, std::unordered_map<int, Specie<T>*> species,
                                                        std::unordered_map<int, arch::Opening<T>> openings, T charPhysLength, T charPhysVelocity, T resolution, T epsilon, T tau)
>>>>>>> ec84c7c3
    {   
        std::cout  << "Trying to add a mixing simulator" << std::endl;
        if (resistanceModel != nullptr) {
            // create Simulator
            auto id = cfdSimulators.size();
<<<<<<< HEAD
            auto addCfdSimulator = new lbmMixingSimulator2D<T>(id, name, stlFile, module, species, openings, resistanceModel, charPhysLength, charPhysVelocity, alpha, resolution, epsilon, tau);
=======
            auto addCfdSimulator = new lbmMixingSimulator<T>(id, name, stlFile, module, species, openings, resistanceModel, charPhysLength, charPhysVelocity, resolution, epsilon, tau);
>>>>>>> ec84c7c3

            // add Simulator
            cfdSimulators.try_emplace(id, addCfdSimulator);

            return addCfdSimulator;
        } else {
            throw std::invalid_argument("Attempt to add CFD Simulator without valid resistanceModel.");
        }
    }

    template<typename T>
<<<<<<< HEAD
    lbmOocSimulator2D<T>* Simulation<T>::addLbmOocSimulator2D(std::string name, std::string stlFile, int tissueId, std::string organStlFile, std::shared_ptr<arch::Module<T>> module, std::unordered_map<int, Specie<T>*> species,
                                                        std::unordered_map<int, arch::Opening<T>> openings, T charPhysLength, T charPhysVelocity, T alpha, T resolution, T epsilon, T tau)
=======
    lbmOocSimulator<T>* Simulation<T>::addLbmOocSimulator(std::string name, std::string stlFile, int tissueId, std::string organStlFile, std::shared_ptr<arch::Module<T>> module, std::unordered_map<int, Specie<T>*> species,
                                                        std::unordered_map<int, arch::Opening<T>> openings, T charPhysLength, T charPhysVelocity, T resolution, T epsilon, T tau)
>>>>>>> ec84c7c3
    {
        if (resistanceModel != nullptr) {
            // create Simulator
            auto id = cfdSimulators.size();
<<<<<<< HEAD
            auto addCfdSimulator = new lbmOocSimulator2D<T>(id, name, stlFile, tissues.at(tissueId), organStlFile, module, species, openings, resistanceModel, charPhysLength, charPhysVelocity, alpha, resolution, epsilon, tau);
=======
            auto addCfdSimulator = new lbmOocSimulator<T>(id, name, stlFile, tissues.at(tissueId), organStlFile, module, species, openings, resistanceModel, charPhysLength, charPhysVelocity, resolution, epsilon, tau);
>>>>>>> ec84c7c3

            // add Simulator
            cfdSimulators.try_emplace(id, addCfdSimulator);

            return addCfdSimulator;
        } else {
            throw std::invalid_argument("Attempt to add CFD Simulator without valid resistanceModel.");
        }
    }

    template<typename T>
<<<<<<< HEAD
    essLbmSimulator3D<T>* Simulation<T>::addEssLbmSimulator3D(std::string name, std::string stlFile, std::shared_ptr<arch::Module<T>> module, std::unordered_map<int, arch::Opening<T>> openings,
                                                        T charPhysLength, T charPhysVelocity, T alpha, T resolution, T epsilon, T tau)
=======
    essLbmSimulator<T>* Simulation<T>::addEssLbmSimulator(std::string name, std::string stlFile, std::shared_ptr<arch::Module<T>> module, std::unordered_map<int, arch::Opening<T>> openings,
                                                        T charPhysLength, T charPhysVelocity, T resolution, T epsilon, T tau)
>>>>>>> ec84c7c3
    {
        #ifdef USE_ESSLBM
        if (resistanceModel != nullptr) {
            // create Simulator
            auto id = cfdSimulators.size();
<<<<<<< HEAD
            auto addCfdSimulator = new essLbmSimulator3D<T>(id, name, stlFile, module, openings, resistanceModel, charPhysLength, charPhysVelocity, alpha, resolution, epsilon, tau);
=======
            auto addCfdSimulator = new essLbmSimulator<T>(id, name, stlFile, module, openings, resistanceModel, charPhysLength, charPhysVelocity, resolution, epsilon, tau);
>>>>>>> ec84c7c3

            // add Simulator
            cfdSimulators.try_emplace(id, addCfdSimulator);

            return addCfdSimulator;
        } else {
            throw std::invalid_argument("Attempt to add CFD Simulator without valid resistanceModel.");
        }
        #else
        throw std::invalid_argument("MMFT Simulator was not built using the ESS library.");
        #endif
    }


    template<typename T>
    void Simulation<T>::setPlatform(Platform platform_) {
        this->platform = platform_;
    }

    template<typename T>
    void Simulation<T>::setType(Type type_) {
        this->simType = type_;
    }

    template<typename T>
    void Simulation<T>::setFixtureId(int fixtureId_) {
        this->fixtureId = fixtureId_;
    }

    template<typename T>
    void Simulation<T>::setNetwork(arch::Network<T>* network_) {
        this->network = network_;
    }

    template<typename T>
    void Simulation<T>::setFluids(std::unordered_map<int, std::unique_ptr<Fluid<T>>> fluids_) {
        this->fluids = std::move(fluids_);
    }

    template<typename T>
    void Simulation<T>::setDroplets(std::unordered_map<int, std::unique_ptr<Droplet<T>>> droplets_) {
        this->droplets = std::move(droplets_);
    }

    template<typename T>
    void Simulation<T>::setContinuousPhase(int fluidId_) {
        this->continuousPhase = fluidId_;
    }

    template<typename T>
    void Simulation<T>::setContinuousPhase(Fluid<T>* fluid) {
        this->continuousPhase = fluid->getId();
    }

    template<typename T>
    void Simulation<T>::setResistanceModel(ResistanceModel<T>* model_) {
        this->resistanceModel = model_;
    }

    template<typename T>
    void Simulation<T>::setMixingModel(MixingModel<T>* model_) {
        this->mixingModel = model_;
    }
    
    template<typename T>
    void Simulation<T>::calculateNewMixtures(double timestep_) {
        this->mixingModel->updateMixtures(timestep_, this->network, this, this->mixtures);
    }

    template<typename T>
    Platform Simulation<T>::getPlatform() {
        return this->platform;
    }

    template<typename T>
    Type Simulation<T>::getType() {
        return this->simType;
    }

    template<typename T>
    int Simulation<T>::getFixtureId() {
        return this->fixtureId;
    }

    template<typename T>
    arch::Network<T>* Simulation<T>::getNetwork() {
        return this->network;
    }

    template<typename T>
    Fluid<T>* Simulation<T>::getFluid(int fluidId) {
        return fluids.at(fluidId).get();
    }

    template<typename T>
    std::unordered_map<int, std::unique_ptr<Fluid<T>>>& Simulation<T>::getFluids() {
        return fluids;
    }

    template<typename T>
    Droplet<T>* Simulation<T>::getDroplet(int dropletId) {
        return droplets.at(dropletId).get();
    }

    template<typename T>
    Droplet<T>* Simulation<T>::getDropletAtNode(int nodeId) {
        // loop through all droplets
        for (auto& [id, droplet] : droplets) {
            // do not consider droplets which are not inside the network
            if (droplet->getDropletState() != DropletState::NETWORK) {
                continue;
            }

            // do not consider droplets inside a single channel (because they cannot span over a node)
            if (droplet->isInsideSingleChannel()) {
                continue;
            }

            // check if a boundary is connected with the reference node and if yes then return the droplet immediately
            auto connectedBoundaries = droplet->getConnectedBoundaries(nodeId);
            if (connectedBoundaries.size() != 0) {
                return droplet.get();
            }

            // check if a fully occupied channel is connected with the reference node and if yes then return the droplet immediately
            auto connectedFullyOccupiedChannels = droplet->getConnectedFullyOccupiedChannels(nodeId);
            if (connectedFullyOccupiedChannels.size() != 0) {
                return droplet.get();
            }
        }

        // if nothing was found than return nullptr
        return nullptr;
    }

    template<typename T>
    DropletInjection<T>* Simulation<T>::getDropletInjection(int injectionId) {
        return dropletInjections.at(injectionId).get();
    }

    template<typename T>
    MixtureInjection<T>* Simulation<T>::getMixtureInjection(int injectionId) {
        return mixtureInjections.at(injectionId).get();
    }

    template<typename T>
    std::unordered_map<int, std::unique_ptr<MixtureInjection<T>>>& Simulation<T>::getMixtureInjections() {
        return mixtureInjections;
    }

    template<typename T>
    CFDSimulator<T>* Simulation<T>::getCFDSimulator(int simulatorId) {
        return cfdSimulators.at(simulatorId).get();
    }

    template<typename T>
    std::unordered_map<int, std::unique_ptr<CFDSimulator<T>>>& Simulation<T>::getCFDSimulators() {
        return cfdSimulators;
    }

    template<typename T>
    Fluid<T>* Simulation<T>::getContinuousPhase() {
        return fluids[continuousPhase].get();
    }

    template<typename T>
    MixingModel<T>* Simulation<T>::getMixingModel() {
        return mixingModel;
    }

    template<typename T>
    ResistanceModel<T>* Simulation<T>::getResistanceModel() {
        return resistanceModel;
    }

    template<typename T>
    Mixture<T>* Simulation<T>::getMixture(int mixtureId) {
        return mixtures.at(mixtureId).get();
    }

    template<typename T>
    std::unordered_map<int, std::unique_ptr<Mixture<T>>>& Simulation<T>::getMixtures() {
        return mixtures;
    }

    template<typename T>
    Specie<T>* Simulation<T>::getSpecie(int specieId) {
        return species.at(specieId).get();
    }

    template<typename T>
    std::unordered_map<int, std::unique_ptr<Specie<T>>>& Simulation<T>::getSpecies() {
        return species;
    }

    template<typename T>
    result::SimulationResult<T>* Simulation<T>::getSimulationResults() {
        return simulationResult.get();
    }

    template<typename T>
    Fluid<T>* Simulation<T>::mixFluids(int fluid0Id, T volume0, int fluid1Id, T volume1) {
        // check if fluids are identically (no merging needed) and if they exist
        if (fluid0Id == fluid1Id) {
            // try to get the fluid (throws error if the fluid is not present)
            return fluids.at(fluid0Id).get();
        }

        // get fluids
        auto fluid0 = fluids.at(fluid0Id).get();
        auto fluid1 = fluids.at(fluid1Id).get();

        // compute ratios
        T volume = volume0 + volume1;
        T ratio0 = volume0 / volume;
        T ratio1 = volume1 / volume;

        // compute new fluid values
        T viscosity = ratio0 * fluid0->getViscosity() + ratio1 * fluid1->getViscosity();
        T density = ratio0 * fluid0->getDensity() + ratio1 * fluid1->getDensity();
        T concentration = ratio0 * fluid0->getConcentration() + ratio1 * fluid1->getConcentration();

        // add new fluid
        auto newFluid = addFluid(viscosity, density, concentration);

        //add previous fluids
        newFluid->addMixedFluid(fluid0);
        newFluid->addMixedFluid(fluid1);

        return newFluid;
    }

    template<typename T>
    Droplet<T>* Simulation<T>::mergeDroplets(int droplet0Id, int droplet1Id) {
        // check if droplets are identically (no merging needed) and if they exist
        if (droplet0Id == droplet1Id) {
            // try to get the droplet (throws error if the droplet is not present)
            return droplets.at(droplet0Id).get();
        }

        // get droplets
        auto droplet0 = getDroplet(droplet0Id);
        auto droplet1 = getDroplet(droplet1Id);

        // compute volumes
        T volume0 = droplet0->getVolume();
        T volume1 = droplet1->getVolume();
        T volume = volume0 + volume1;

        // merge fluids
        auto fluid = mixFluids(droplet0->getFluid()->getId(), volume0, droplet1->getFluid()->getId(), volume1);

        // add new droplet
        auto newDroplet = addDroplet(fluid->getId(), volume);

        //add previous droplets
        newDroplet->addMergedDroplet(droplet0);
        newDroplet->addMergedDroplet(droplet1);

        return newDroplet;
    }

    template<typename T>
    void Simulation<T>::simulate() {

        // initialize the simulation
        initialize();
        //printResults();

        // Abstract continuous simulation
        // ##########
        // * conduct nodal analysis
        // * save state
        if (simType == Type::Abstract && platform == Platform::Continuous) {
            // compute nodal analysis
            nodalAnalysis->conductNodalAnalysis();

            // store simulation results of current state
            saveState();
        }

        // Continuous Hybrid simulation
        if (this->simType == Type::Hybrid && this->platform == Platform::Continuous) {
            
            // Catch runtime error, not enough CFD simulators.
            if (network->getModules().size() <= 0 ) {
                throw std::runtime_error("There are no CFD simulators defined for the Hybrid simulation.");
            }

            bool allConverged = false;
            bool pressureConverged = false;

            // Initialization of CFD domains
            while (! allConverged) {
                allConverged = conductCFDSimulation(cfdSimulators);
            }

            while (! allConverged || !pressureConverged) {
                // conduct CFD simulations
                allConverged = conductCFDSimulation(cfdSimulators);
                // compute nodal analysis again
                pressureConverged = nodalAnalysis->conductNodalAnalysis(cfdSimulators);

            }

            #ifdef VERBOSE     
                if (pressureConverged && allConverged) {
                    std::cout << "[Simulation] All pressures have converged." << std::endl;
                } 
                printResults();
            #endif
            
            saveState();
        }

        // Mixing Hybrid simulation
        if (this->simType == Type::Hybrid && this->platform == Platform::Mixing) {

            // Catch runtime error, not enough CFD simulators.
            if (network->getModules().size() <= 0 ) {
                throw std::runtime_error("There are no CFD simulators defined for the Hybrid simulation.");
            }

            bool allConverged = false;
            bool pressureConverged = false;

            // Initialization of NS CFD domains
            while (! allConverged) {
                allConverged = conductCFDSimulation(cfdSimulators);
            }

            // Obtain overal steady-state flow result
            while (! allConverged || !pressureConverged) {
                // conduct CFD simulations
                allConverged = conductCFDSimulation(cfdSimulators);
                // compute nodal analysis again
                pressureConverged = nodalAnalysis->conductNodalAnalysis(cfdSimulators);
            }

            #ifdef VERBOSE     
                printResults();
                std::cout << "[Simulation] All pressures have converged." << std::endl; 
            #endif
            saveState();

            // Couple the resulting CFD flow field to the AD fields
            coupleNsAdLattices(cfdSimulators);

            // Obtain overal steady-state concentration results
            bool concentrationConverged = false;
            while (!concentrationConverged) {
                concentrationConverged = conductADSimulation(cfdSimulators);
                this->mixingModel->propagateSpecies(network, this);
            }
        }

        // OoC Hybrid simulation
        if (this->simType == Type::Hybrid && this->platform == Platform::Ooc) {

            // Catch runtime error, not enough CFD simulators.
            if (network->getModules().size() <= 0 ) {
                throw std::runtime_error("There are no CFD simulators defined for the Hybrid simulation.");
            }

            bool allConverged = false;
            bool pressureConverged = false;

            // Initialization of CFD domains
            while (! allConverged) {
                allConverged = conductCFDSimulation(cfdSimulators);
            }

            while (! allConverged || !pressureConverged) {
                // conduct CFD simulations
                allConverged = conductCFDSimulation(cfdSimulators);
                // compute nodal analysis again
                pressureConverged = nodalAnalysis->conductNodalAnalysis(cfdSimulators);
            }

            #ifdef VERBOSE     
                if (pressureConverged && allConverged) {
                    std::cout << "[Simulation] All pressures have converged." << std::endl;
                } 
                printResults();
            #endif

            saveState();
        }

        // Abstract Droplet simulation
        // ##########
        // Simulation Loop
        // ##########
        // * update droplet resistances
        // * conduct nodal analysis
        // * update droplets (flow rates of boundaries)
        // * compute events
        // * search for next event (break if no event is left)
        // * move droplets
        // * perform event
        if (simType == Type::Abstract && platform == Platform::BigDroplet) {

            while (true) {
                if (iteration >= maxIterations) {
                    throw "Max iterations exceeded.";
                }

                #ifdef VERBOSE     
                    std::cout << "Iteration " << iteration << std::endl;
                #endif
                // update droplet resistances (in the first iteration no  droplets are inside the network)
                updateDropletResistances();
                // compute nodal analysis
                nodalAnalysis->conductNodalAnalysis();
                // update droplets, i.e., their boundary flow rates
                // loop over all droplets
                dropletsAtBifurcation = false;
                for (auto& [key, droplet] : droplets) {
                    // only consider droplets inside the network
                    if (droplet->getDropletState() != DropletState::NETWORK) {
                        continue;
                    }

                    // set to true if droplet is at bifurcation
                    if (droplet->isAtBifurcation()) {
                        dropletsAtBifurcation = true;
                    }

                    // compute the average flow rates of all boundaries, since the inflow does not necessarily have to match the outflow (qInput != qOutput)
                    // in order to avoid an unwanted increase/decrease of the droplet volume an average flow rate is computed
                    // the actual flow rate of a boundary is then determined accordingly to the ratios of the different flowRates inside the channels
                    droplet->updateBoundaries(*network);
                }
                // store simulation results of current state
                saveState();
                // compute events
                auto events = computeEvents();
                // sort events
                // closest events in time with the highest priority come first
                std::sort(events.begin(), events.end(), [](auto& a, auto& b) {
                    if (a->getTime() == b->getTime()) {
                        return a->getPriority() < b->getPriority();  // ascending order (the lower the priority value, the higher the priority)
                    }
                    return a->getTime() < b->getTime();  // ascending order
                });

                #ifdef DEBUG     
                    for (auto& event : events) {
                        event->print();
                    }
                #endif

                // get next event or break loop, if no events remain
                Event<T>* nextEvent = nullptr;
                if (events.size() != 0) {
                    nextEvent = events[0].get();
                } else {
                    break;
                }
                // move droplets until event is reached
                time += nextEvent->getTime();
                moveDroplets(nextEvent->getTime());

                nextEvent->performEvent();

                iteration++;
            }
        }

        /**
         * Abstract Mixing Simulation Loop
         * 
         * 1. Update pressure and flowrates
         * 2. Calculate next mixture event
         * 3. Sort events
         * 4. Propagate mixtures to next event time
         * 5. Perform next event
        */
        if (simType == Type::Abstract && platform == Platform::Mixing) {
            T timestep = 0.0;
                
            // compute nodal analysis    
            nodalAnalysis->conductNodalAnalysis();

            while(true) {
                if (iteration >= 1000) {
                    throw "Max iterations exceeded.";
                    break;
                }

                // Update and propagate the mixtures 
                if (this->mixingModel->isInstantaneous()){
                    calculateNewMixtures(timestep);
                } else if (this->mixingModel->isDiffusive()) {
                    this->mixingModel->updateMinimalTimeStep(network);
                }
                
                // store simulation results of current state
                saveState();
                
                // compute events
                auto events = computeMixingEvents();
                
                // sort events
                // closest events in time with the highest priority come first
                std::sort(events.begin(), events.end(), [](auto& a, auto& b) {
                    if (a->getTime() == b->getTime()) {
                        return a->getPriority() < b->getPriority();  // ascending order (the lower the priority value, the higher the priority)
                    }
                    return a->getTime() < b->getTime();  // ascending order
                });

                #ifdef DEBUG  
                for (auto& event : events) {
                    event->print();
                }
                #endif
                
                Event<T>* nextEvent = nullptr;
                if (events.size() != 0) {
                    nextEvent = events[0].get();
                } else {
                    break;
                }

                timestep = nextEvent->getTime();
                time += nextEvent->getTime();
                
                if (this->mixingModel->isInstantaneous()){
                    this->mixingModel->updateNodeInflow(timestep, network);
                } else if (this->mixingModel->isDiffusive()) {
                    this->mixingModel->updateMixtures(timestep, network, this, mixtures);
                }
                
                nextEvent->performEvent();
                iteration++;
                }

                // Store the mixtures that were in the simulation
                saveMixtures();
        }
    }

    template<typename T>
    void Simulation<T>::printResults() {
        std::cout << "\n";
        // print the pressures in all nodes
        for (auto& [key, node] : network->getNodes()) {
            std::cout << "[Result] Node " << node->getId() << " has a pressure of " << node->getPressure() << " Pa.\n";
        }
        std::cout << "\n";
        // print the flow rates in all channels
        for (auto& [key, channel] : network->getChannels()) {
            std::cout << "[Result] Channel " << channel->getId() << " has a flow rate of " << channel->getFlowRate() << " m^3/s.\n";
        }
        std::cout << std::endl;
    }

    template<typename T>
    void Simulation<T>::initialize() {
        // compute and set channel lengths
        #ifdef VERBOSE
            std::cout << "[Simulation] Compute and set channel lengths..." << std::endl;
        #endif
        for (auto& [key, channel] : network->getChannels()) {
            auto& nodeA = network->getNodes().at(channel->getNodeA());
            auto& nodeB = network->getNodes().at(channel->getNodeB());
            T dx = nodeA->getPosition().at(0) - nodeB->getPosition().at(0);
            T dy = nodeA->getPosition().at(1) - nodeB->getPosition().at(1);
            channel->setLength(sqrt(dx*dx + dy*dy));
        }       

        // compute channel resistances
        #ifdef VERBOSE
            std::cout << "[Simulation] Compute and set channel resistances..." << std::endl;
        #endif
        for (auto& [key, channel] : network->getChannels()) {
            T resistance = resistanceModel->getChannelResistance(channel.get());
            channel->setResistance(resistance);
            channel->setDropletResistance(0.0);
        }

        nodalAnalysis = std::make_shared<nodal::NodalAnalysis<T>> (network);

        if (this->simType == Type::Hybrid && this->platform == Platform::Continuous) {
            
            #ifdef VERBOSE
                std::cout << "[Simulation] Initialize CFD simulators..." << std::endl;
            #endif

            // Initialize the CFD simulators
            for (auto& [key, cfdSimulator] : cfdSimulators) {
                cfdSimulator->lbmInit(fluids[continuousPhase]->getViscosity(),
                                fluids[continuousPhase]->getDensity());
            }

            // compute nodal analysis
            #ifdef VERBOSE
                std::cout << "[Simulation] Conduct initial nodal analysis..." << std::endl;
            #endif
            nodalAnalysis->conductNodalAnalysis(cfdSimulators);

            // Prepare CFD geometry and lattice
            #ifdef VERBOSE
                std::cout << "[Simulation] Prepare CFD geometry and lattice..." << std::endl;
            #endif

            for (auto& [key, cfdSimulator] : cfdSimulators) {
                cfdSimulator->prepareGeometry();
                cfdSimulator->prepareLattice();
            }
        }

        if (this->simType == Type::Hybrid && this->platform == Platform::Mixing) {
            
            #ifdef VERBOSE
                std::cout << "[Simulation] Initialize CFD simulators..." << std::endl;
            #endif

            // Initialize the CFD simulators
            for (auto& [key, cfdSimulator] : cfdSimulators) {
                cfdSimulator->lbmInit(fluids[continuousPhase]->getViscosity(),
                                fluids[continuousPhase]->getDensity());
            }

            // compute nodal analysis
            #ifdef VERBOSE
                std::cout << "[Simulation] Conduct initial nodal analysis..." << std::endl;
            #endif
            nodalAnalysis->conductNodalAnalysis(cfdSimulators);

            // Prepare CFD geometry and lattice
            #ifdef VERBOSE
                std::cout << "[Simulation] Prepare CFD geometry and lattice..." << std::endl;
            #endif

            for (auto& [key, cfdSimulator] : cfdSimulators) {
                cfdSimulator->prepareGeometry();
                cfdSimulator->prepareLattice();
            }
        }

        if (this->simType == Type::Hybrid && this->platform == Platform::Ooc) {
            
            #ifdef VERBOSE
                std::cout << "[Simulation] Initialize CFD simulators..." << std::endl;
            #endif

            // Initialize the CFD simulators
            for (auto& [key, cfdSimulator] : cfdSimulators) {
                cfdSimulator->lbmInit(fluids[continuousPhase]->getViscosity(),
                                fluids[continuousPhase]->getDensity());
            }

            // compute nodal analysis
            #ifdef VERBOSE
                std::cout << "[Simulation] Conduct initial nodal analysis..." << std::endl;
            #endif
            nodalAnalysis->conductNodalAnalysis(cfdSimulators);

            // Prepare CFD geometry and lattice
            #ifdef VERBOSE
                std::cout << "[Simulation] Prepare CFD geometry and lattice..." << std::endl;
            #endif

            for (auto& [key, cfdSimulator] : cfdSimulators) {
                cfdSimulator->prepareGeometry();
                cfdSimulator->prepareLattice();
            }
        }
    }

    template<typename T>
    void Simulation<T>::updateDropletResistances() {
        // set all droplet resistances of all channels to 0.0
        for (auto& [key, channel] : network->getChannels()) {
            channel->setDropletResistance(0.0);
        }

        // set correct droplet resistances
        for (auto& [key, droplet] : droplets) {
            // only consider droplets that are inside the network (i.e., also trapped droplets)
            if (droplet->getDropletState() == DropletState::INJECTION || droplet->getDropletState() == DropletState::SINK) {
                continue;
            }

            droplet->addDropletResistance(*resistanceModel);
        }
    }

    template<typename T>
    void Simulation<T>::saveState() {

        std::unordered_map<int, T> savePressures;
        std::unordered_map<int, T> saveFlowRates;
        std::unordered_map<int, std::string> vtkFiles;
        std::unordered_map<int, DropletPosition<T>> saveDropletPositions;
        std::unordered_map<int, std::deque<MixturePosition<T>>> saveMixturePositions;
        std::unordered_map<int, int> filledEdges;

        // pressures
        for (auto& [id, node] : network->getNodes()) {
            savePressures.try_emplace(node->getId(), node->getPressure());
        }

        // flow rates
        for (auto& [id, channel] : network->getChannels()) {
            saveFlowRates.try_emplace(channel->getId(), channel->getFlowRate());
        }
        for (auto& [id, pump] : network->getFlowRatePumps()) {
            saveFlowRates.try_emplace(pump->getId(), pump->getFlowRate());
        }
        for (auto& [id, pump] : network->getPressurePumps()) {
            saveFlowRates.try_emplace(pump->getId(), pump->getFlowRate());
        }

        // vtk Files
        for (auto& [id, simulator] : this->cfdSimulators) {
            vtkFiles.try_emplace(simulator->getId(), simulator->getVtkFile());
        }

        // droplet positions
        if (platform == Platform::BigDroplet) {
            for (auto& [id, droplet] : droplets) {
                // create new droplet position
                DropletPosition<T> newDropletPosition;

                // add boundaries
                for (auto& boundary : droplet->getBoundaries()) {
                    // get channel position
                    auto channelPosition = boundary->getChannelPosition();
                    // add boundary
                    newDropletPosition.boundaries.emplace_back(channelPosition.getChannel(), channelPosition.getPosition(), boundary->isVolumeTowardsNodeA(), static_cast<BoundaryState>(static_cast<int>(boundary->getState())));
                }

                // add fully occupied channels
                for (auto& channel : droplet->getFullyOccupiedChannels()) {
                    // add channel
                    newDropletPosition.channelIds.emplace_back(channel->getId());
                }

                saveDropletPositions.try_emplace(droplet->getId(), newDropletPosition);
            }
        }
        
        // mixture positions
        if (platform == Platform::Mixing) {
            // Add a mixture position for all filled edges
            for (auto& [channelId, mixingId] : mixingModel->getFilledEdges()) {
                std::deque<MixturePosition<T>> newDeque;
                MixturePosition<T> newMixturePosition(mixingId, channelId, 0.0, 1.0);
                newDeque.push_front(newMixturePosition);
                saveMixturePositions.try_emplace(channelId, newDeque);
            }
            // Add all mixture positions
            for (auto& [channelId, deque] : mixingModel->getMixturesInEdges()) {
                for (auto& pair : deque) {
                    if (!saveMixturePositions.count(channelId)) {
                        std::deque<MixturePosition<T>> newDeque;
                        MixturePosition<T> newMixturePosition(pair.first, channelId, 0.0, deque.front().second);
                        newDeque.push_front(newMixturePosition);
                        saveMixturePositions.try_emplace(channelId, newDeque);
                    } else {
                        MixturePosition<T> newMixturePosition(pair.first, channelId, 0.0, pair.second);
                        saveMixturePositions.at(channelId).front().position1 = pair.second;
                        saveMixturePositions.at(channelId).push_front(newMixturePosition);
                    }
                }
            }
        }
        
        // state
        if (platform == Platform::Continuous) {
            if (simType == Type::Abstract){
                simulationResult->addState(time, savePressures, saveFlowRates);
            } else if (simType == Type::Hybrid) {
                simulationResult->addState(time, savePressures, saveFlowRates, vtkFiles);
            }
        } else if (platform == Platform::BigDroplet) {
            simulationResult->addState(time, savePressures, saveFlowRates, saveDropletPositions);
        } else if (platform == Platform::Mixing) {
            simulationResult->addState(time, savePressures, saveFlowRates, saveMixturePositions);
        }
        
    }

    template<typename T>
    void Simulation<T>::saveMixtures() {
        std::unordered_map<int, Mixture<T>*> mixtures_ptr;
        for (auto& [mixtureId, mixture] : this->mixtures) {
            mixtures_ptr.try_emplace(mixtureId, mixture.get());
        }
        simulationResult->setMixtures(mixtures_ptr);   
    }

    template<typename T>
    void Simulation<T>::moveDroplets(T timeStep) {
        // loop over all droplets
        for (auto& [key, droplet] : droplets) {
            // only consider droplets inside the network (but no trapped droplets)
            if (droplet->getDropletState() != DropletState::NETWORK) {
                continue;
            }

            // loop through boundaries
            for (auto& boundary : droplet->getBoundaries()) {
                // move boundary in correct direction
                boundary->moveBoundary(timeStep);
            }
        }
    }

    template<typename T>
    std::vector<std::unique_ptr<Event<T>>> Simulation<T>::computeMixingEvents() {
        // events
        std::vector<std::unique_ptr<Event<T>>> events;

        T minimalTimeStep = 0.0;
        
        // injection events
        for (auto& [key, injection] : mixtureInjections) {
            double injectionTime = injection->getInjectionTime();
            if (!injection->wasPerformed()) {
                events.push_back(std::make_unique<MixtureInjectionEvent<T>>(injectionTime - time, *injection, mixingModel));
            }
        }
        minimalTimeStep = mixingModel->getMinimalTimeStep();

        // time step event
        if (minimalTimeStep > 0.0) {
            events.push_back(std::make_unique<TimeStepEvent<T>>(minimalTimeStep));
        }

        return events;
    }

    template<typename T>
    std::vector<std::unique_ptr<Event<T>>> Simulation<T>::computeEvents() {
        // events
        std::vector<std::unique_ptr<Event<T>>> events;

        // injection events
        for (auto& [key, injection] : dropletInjections) {
            double injectionTime = injection->getInjectionTime();
            if (injection->getDroplet()->getDropletState() == DropletState::INJECTION) {
                events.push_back(std::make_unique<DropletInjectionEvent<T>>(injectionTime - time, *injection));
            }
        }

        // define maps that are used for detecting merging inside channels
        std::unordered_map<int, std::vector<DropletBoundary<T>*>> channelBoundariesMap;
        std::unordered_map<DropletBoundary<T>*, Droplet<T>*> boundaryDropletMap;

        for (auto& [key, droplet] : droplets) {
            // only consider droplets inside the network (but no trapped droplets)
            if (droplet->getDropletState() != DropletState::NETWORK) {
                continue;
            }

            // loop through boundaries
            for (auto& boundary : droplet->getBoundaries()) {
                // the flow rate of the boundary indicates if the boundary moves towards or away from the droplet center and, hence, if a BoundaryTailEvent or BoundaryHeadEvent should occur, respectively
                // if the flow rate of the boundary is 0, then no events will be triggered (the boundary may be in a Wait state)
                if (boundary->getFlowRate() < 0) {
                    // boundary moves towards the droplet center => BoundaryTailEvent
                    double time = boundary->getTime();
                    events.push_back(std::make_unique<BoundaryTailEvent<T>>(time, *droplet, *boundary, *network));
                } else if (boundary->getFlowRate() > 0) {
                    // boundary moves away from the droplet center => BoundaryHeadEvent
                    double time = boundary->getTime();

                    // in this scenario also a MergeBifurcationEvent can happen when merging is enabled
                    // this means a boundary comes to a bifurcation where a droplet is already present
                    // hence it is either a MergeBifurcationEvent or a BoundaryHeadEvent that will happen

                    // check if merging is enabled
                    Droplet<T>* mergeDroplet = nullptr;

                    // find droplet to merge (if present)
                    auto referenceNode = boundary->getOppositeReferenceNode(network);
                    mergeDroplet = getDropletAtNode(referenceNode->getId());

                    if (mergeDroplet == nullptr) {
                        // no merging will happen => BoundaryHeadEvent
                        if (!boundary->isInWaitState()) {
                            events.push_back(std::make_unique<BoundaryHeadEvent<T>>(time, *droplet, *boundary, *network));
                        }
                    } else {
                        // merging of the actual droplet with the merge droplet will happen => MergeBifurcationEvent
                        events.push_back(std::make_unique<MergeBifurcationEvent<T>>(time, *droplet, *mergeDroplet, *boundary, *this));
                    }
                }

                // fill the maps which are later used for merging inside channels (if merging is enabled)
                auto [value, success] = channelBoundariesMap.try_emplace(boundary->getChannelPosition().getChannel()->getId());
                value->second.push_back(boundary.get());

                boundaryDropletMap.emplace(boundary.get(), droplet.get());
            }
        }

        // check for MergeChannelEvents, i.e, for boundaries of other droplets that are in the same channel
        // here the previously defined maps are used => if merging is not enabled these maps are emtpy
        // loop through channelsBoundariesMap
        for (auto& [channelId, boundaries] : channelBoundariesMap) {
            // loop through boundaries that are inside this channel
            for (size_t i = 0; i < boundaries.size(); i++) {
                // get reference boundary and droplet
                auto referenceBoundary = boundaries[i];
                auto referenceDroplet = boundaryDropletMap.at(referenceBoundary);

                // get channel
                auto channel = referenceBoundary->getChannelPosition().getChannel();

                // get velocity and absolute position of the boundary
                // positive values for v0 indicate a movement from node0 towards node1
                auto q0 = referenceBoundary->isVolumeTowardsNodeA() ? referenceBoundary->getFlowRate() : -referenceBoundary->getFlowRate();
                auto v0 = q0 / channel->getArea();
                auto p0 = referenceBoundary->getChannelPosition().getPosition() * channel->getLength();

                // compare reference boundary against all others
                // the two loops are defined in such a way, that only one merge event happens for a pair of boundaries
                for (size_t j = i + 1; j < boundaries.size(); j++) {
                    auto boundary = boundaries[j];
                    auto droplet = boundaryDropletMap.at(boundary);

                    // do not consider if this boundary is form the same droplet
                    if (droplet == referenceDroplet) {
                        continue;
                    }

                    // get velocity and absolute position of the boundary
                    // positive values for v0 indicate a movement from node0 towards node1
                    auto q1 = boundary->isVolumeTowardsNodeA() ? boundary->getFlowRate() : -boundary->getFlowRate();
                    auto v1 = q1 / channel->getArea();
                    auto p1 = boundary->getChannelPosition().getPosition() * channel->getLength();

                    // do not merge when both velocities are equal (would result in infinity time)
                    if (v0 == v1) {
                        continue;
                    }

                    // compute time and merge position
                    auto time = (p1 - p0) / (v0 - v1);
                    auto pMerge = p0 + v0 * time;  // or p1 + v1*time
                    auto pMergeRelative = pMerge / channel->getLength();

                    // do not trigger a merge event when:
                    // * time is negative => indicates that both boundaries go in different directions or that one boundary cannot "outrun" the other because it is too slow
                    // * relative merge position is outside the range of [0, 1] => the merging would happen "outside" the channel and a boundary would already switch a channel before this event could happen
                    if (time < 0 || pMergeRelative < 0 || 1 < pMergeRelative) {
                        continue;
                    }

                    // add MergeChannelEvent
                    events.push_back(std::make_unique<MergeChannelEvent<T>>(time, *referenceDroplet, *droplet, *referenceBoundary, *boundary, *this));
                }
            }
        }

        // time step event
        if (dropletsAtBifurcation && maximalAdaptiveTimeStep > 0) {
            events.push_back(std::make_unique<TimeStepEvent<T>>(maximalAdaptiveTimeStep));
        }

        return events;
    }

}   /// namespace sim<|MERGE_RESOLUTION|>--- conflicted
+++ resolved
@@ -199,10 +199,6 @@
     }
 
     template<typename T>
-<<<<<<< HEAD
-    lbmSimulator2D<T>* Simulation<T>::addLbmSimulator2D(std::string name, std::string stlFile, std::shared_ptr<arch::Module<T>> module, std::unordered_map<int, arch::Opening<T>> openings, 
-                                                    T charPhysLength, T charPhysVelocity, T alpha, T resolution, T epsilon, T tau)
-=======
     std::shared_ptr<mmft::NaiveScheme<T>> Simulation<T>::setNaiveHybridScheme(T alpha, T beta, int theta) {
         auto naiveScheme = std::make_shared<mmft::NaiveScheme<T>>(network->getModules(), alpha, beta, theta);
         for (auto& [key, simulator] : cfdSimulators) {
@@ -231,16 +227,11 @@
     template<typename T>
     lbmSimulator<T>* Simulation<T>::addLbmSimulator(std::string name, std::string stlFile, std::shared_ptr<arch::Module<T>> module, std::unordered_map<int, arch::Opening<T>> openings, 
                                                     T charPhysLength, T charPhysVelocity, T resolution, T epsilon, T tau)
->>>>>>> ec84c7c3
     {
         if (resistanceModel != nullptr) {
             // create Simulator
             auto id = cfdSimulators.size();
-<<<<<<< HEAD
-            auto addCfdSimulator = new lbmSimulator2D<T>(id, name, stlFile, module, openings, resistanceModel, charPhysLength, charPhysVelocity, alpha, resolution, epsilon, tau);
-=======
             auto addCfdSimulator = new lbmSimulator<T>(id, name, stlFile, module, openings, resistanceModel, charPhysLength, charPhysVelocity, resolution, epsilon, tau);
->>>>>>> ec84c7c3
 
             // add Simulator
             cfdSimulators.try_emplace(id, addCfdSimulator);
@@ -252,41 +243,14 @@
     }
 
     template<typename T>
-<<<<<<< HEAD
-    lbmSimulator3D<T>* Simulation<T>::addLbmSimulator3D(std::string name, std::string stlFile, std::shared_ptr<arch::Module<T>> module, std::unordered_map<int, arch::Opening<T>> openings, 
-                                                    T charPhysLength, T charPhysVelocity, T alpha, T resolution, T epsilon, T tau)
-    {
-        if (resistanceModel != nullptr) {
-            // create Simulator
-            auto id = cfdSimulators.size();
-            auto addCfdSimulator = new lbmSimulator3D<T>(id, name, stlFile, module, openings, resistanceModel, charPhysLength, charPhysVelocity, alpha, resolution, epsilon, tau);
-
-            // add Simulator
-            cfdSimulators.try_emplace(id, addCfdSimulator);
-
-            return addCfdSimulator;
-        } else {
-            throw std::invalid_argument("Attempt to add CFD Simulator without valid resistanceModel.");
-        }
-    }
-
-    template<typename T>
-    lbmMixingSimulator2D<T>* Simulation<T>::addLbmMixingSimulator2D(std::string name, std::string stlFile, std::shared_ptr<arch::Module<T>> module, std::unordered_map<int, Specie<T>*> species,
-                                                        std::unordered_map<int, arch::Opening<T>> openings, T charPhysLength, T charPhysVelocity, T alpha, T resolution, T epsilon, T tau)
-=======
     lbmMixingSimulator<T>* Simulation<T>::addLbmMixingSimulator(std::string name, std::string stlFile, std::shared_ptr<arch::Module<T>> module, std::unordered_map<int, Specie<T>*> species,
                                                         std::unordered_map<int, arch::Opening<T>> openings, T charPhysLength, T charPhysVelocity, T resolution, T epsilon, T tau)
->>>>>>> ec84c7c3
     {   
         std::cout  << "Trying to add a mixing simulator" << std::endl;
         if (resistanceModel != nullptr) {
             // create Simulator
             auto id = cfdSimulators.size();
-<<<<<<< HEAD
-            auto addCfdSimulator = new lbmMixingSimulator2D<T>(id, name, stlFile, module, species, openings, resistanceModel, charPhysLength, charPhysVelocity, alpha, resolution, epsilon, tau);
-=======
             auto addCfdSimulator = new lbmMixingSimulator<T>(id, name, stlFile, module, species, openings, resistanceModel, charPhysLength, charPhysVelocity, resolution, epsilon, tau);
->>>>>>> ec84c7c3
 
             // add Simulator
             cfdSimulators.try_emplace(id, addCfdSimulator);
@@ -298,22 +262,13 @@
     }
 
     template<typename T>
-<<<<<<< HEAD
-    lbmOocSimulator2D<T>* Simulation<T>::addLbmOocSimulator2D(std::string name, std::string stlFile, int tissueId, std::string organStlFile, std::shared_ptr<arch::Module<T>> module, std::unordered_map<int, Specie<T>*> species,
-                                                        std::unordered_map<int, arch::Opening<T>> openings, T charPhysLength, T charPhysVelocity, T alpha, T resolution, T epsilon, T tau)
-=======
     lbmOocSimulator<T>* Simulation<T>::addLbmOocSimulator(std::string name, std::string stlFile, int tissueId, std::string organStlFile, std::shared_ptr<arch::Module<T>> module, std::unordered_map<int, Specie<T>*> species,
                                                         std::unordered_map<int, arch::Opening<T>> openings, T charPhysLength, T charPhysVelocity, T resolution, T epsilon, T tau)
->>>>>>> ec84c7c3
     {
         if (resistanceModel != nullptr) {
             // create Simulator
             auto id = cfdSimulators.size();
-<<<<<<< HEAD
-            auto addCfdSimulator = new lbmOocSimulator2D<T>(id, name, stlFile, tissues.at(tissueId), organStlFile, module, species, openings, resistanceModel, charPhysLength, charPhysVelocity, alpha, resolution, epsilon, tau);
-=======
             auto addCfdSimulator = new lbmOocSimulator<T>(id, name, stlFile, tissues.at(tissueId), organStlFile, module, species, openings, resistanceModel, charPhysLength, charPhysVelocity, resolution, epsilon, tau);
->>>>>>> ec84c7c3
 
             // add Simulator
             cfdSimulators.try_emplace(id, addCfdSimulator);
@@ -325,23 +280,14 @@
     }
 
     template<typename T>
-<<<<<<< HEAD
-    essLbmSimulator3D<T>* Simulation<T>::addEssLbmSimulator3D(std::string name, std::string stlFile, std::shared_ptr<arch::Module<T>> module, std::unordered_map<int, arch::Opening<T>> openings,
-                                                        T charPhysLength, T charPhysVelocity, T alpha, T resolution, T epsilon, T tau)
-=======
     essLbmSimulator<T>* Simulation<T>::addEssLbmSimulator(std::string name, std::string stlFile, std::shared_ptr<arch::Module<T>> module, std::unordered_map<int, arch::Opening<T>> openings,
                                                         T charPhysLength, T charPhysVelocity, T resolution, T epsilon, T tau)
->>>>>>> ec84c7c3
     {
         #ifdef USE_ESSLBM
         if (resistanceModel != nullptr) {
             // create Simulator
             auto id = cfdSimulators.size();
-<<<<<<< HEAD
-            auto addCfdSimulator = new essLbmSimulator3D<T>(id, name, stlFile, module, openings, resistanceModel, charPhysLength, charPhysVelocity, alpha, resolution, epsilon, tau);
-=======
             auto addCfdSimulator = new essLbmSimulator<T>(id, name, stlFile, module, openings, resistanceModel, charPhysLength, charPhysVelocity, resolution, epsilon, tau);
->>>>>>> ec84c7c3
 
             // add Simulator
             cfdSimulators.try_emplace(id, addCfdSimulator);
