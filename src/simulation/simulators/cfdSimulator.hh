--- conflicted
+++ resolved
@@ -59,14 +59,6 @@
     return this->vtkFile;
 }
 
-<<<<<<< HEAD
-template <typename T>
-void CFDSimulator<T>::setAlpha(T alpha_) {
-    this->alpha = alpha_;
-}
-
-=======
->>>>>>> 13fc3468
 template <typename T>
 T CFDSimulator<T>::getAlpha() {
     return alpha;
