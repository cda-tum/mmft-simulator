/**
 * @file cfdSimulator.h
 */

#pragma once

#include <memory>
#include <unordered_map>
#include <vector>

namespace arch {

// Forward declared dependencies
template<typename T>
class Module;

template<typename T>
class Network;

template<typename T>
struct Opening;

}

namespace mmft {

template<typename T>
class Scheme;

}

namespace sim {

/**
 * @brief Class to specify a module, which is a functional component in a network.
*/
template<typename T>
class CFDSimulator {
protected:
    int const id;                           ///< Id of the simulator.
    std::string name;                       ///< Name of the simulator.
    std::string vtkFolder = "./tmp/";       ///< Folder in which vtk files will be saved.
    std::string vtkFile = ".";              ///< File in which last file was saved.
    bool initialized = false;               ///< Is the simulator initialized.
    std::string stlFile;                    ///< The STL file of the CFD domain.

    std::shared_ptr<arch::Module<T>> cfdModule;                     ///< A pointer to the module, upon which this simulator acts.
    std::shared_ptr<arch::Network<T>> moduleNetwork;                ///< Fully connected graph as network for the initial approximation.
    std::unordered_map<int, arch::Opening<T>> moduleOpenings;       ///< Map of openings. <nodeId, arch::Opening>
    std::unordered_map<int, bool> groundNodes;                      ///< Map of nodes that communicate the pressure to the 1D solver. <nodeId, bool>
    std::shared_ptr<mmft::Scheme<T>> updateScheme;                  ///< The update scheme for Abstract-CFD coupling

    /**
     * @brief Constructor of a CFDSimulator, which acts as a base definition for other simulators.
     * @param[in] id Id of the simulator.
     * @param[in] name The name of the simulator.
     * @param[in] stlFile Location of the stl file that gives the geometry of the domain.
     * @param[in] cfdModule Shared pointer to the module on which this solver acts.
     * @param[in] openings Map of openings corresponding to the nodes.
     * @param[in] ResistanceModel The resistance model used for the simulation, necessary to set the initial condition.
     */
    CFDSimulator(int id, std::string name, std::string stlFile, std::shared_ptr<arch::Module<T>> cfdModule, 
                std::unordered_map<int, arch::Opening<T>> openings, ResistanceModel<T>* ResistanceModel);

    /**
     * @brief Constructor of a CFDSimulator, which acts as a base definition for other simulators.
     * @param[in] id Id of the simulator.
     * @param[in] name The name of the simulator.
     * @param[in] stlFile Location of the stl file that gives the geometry of the domain.
     * @param[in] cfdModule Shared pointer to the module on which this solver acts.
     * @param[in] openings Map of openings corresponding to the nodes.
     * @param[in] updateScheme Shared pointer to the update scheme for Abstract-CFD coupling.
     * @param[in] ResistanceModel The resistance model used for the simulation, necessary to set the initial condition.
     */
    CFDSimulator(int id, std::string name, std::string stlFile, std::shared_ptr<arch::Module<T>> cfdModule, 
                std::unordered_map<int, arch::Opening<T>> openings, std::shared_ptr<mmft::Scheme<T>> updateScheme, ResistanceModel<T>* ResistanceModel);


    /**
     * @brief Define and prepare the coupling of the NS lattice with the AD lattices.
    */
    virtual void executeCoupling() 
    {
        throw std::runtime_error("The function executeCoupling is undefined for this CFD simulator.");
    };

<<<<<<< HEAD
    CFDSimulator(int id, std::string name, std::string stlFile, std::shared_ptr<arch::Module<T>> cfdModule, std::unordered_map<int, arch::Opening<T>> openings, T alpha, ResistanceModel<T>* ResistanceModel);

public:

=======
public:
>>>>>>> ec84c7c3
    /**
     * @brief Get id of the simulator.
     * @returns id.
    */
    int getId() const;

    /**
     * @brief Get a shared ptr to the module, upon which this simulator acts.
     * @return Network of the fully connected graph.
    */
    std::shared_ptr<arch::Module<T>> getModule() const;

    /**
     * @brief Get the fully connected graph of this module, that is used for the initial approximation.
     * @return Network of the fully connected graph.
    */
    std::shared_ptr<arch::Network<T>> getNetwork() const;

    /**
     * @brief Get the ground nodes of the module.
     * @returns Ground nodes.
    */
    std::unordered_map<int, bool> getGroundNodes();

    /**
     * @brief Set the nodes of the module that communicate the pressure to the abstract solver.
     * @param[in] groundNodes Map of nodes.
     */
    void setGroundNodes(std::unordered_map<int, bool> groundNodes);

    /**
     * @brief Returns whether the module is initialized or not.
     * @returns Boolean for initialization.
    */
    bool getInitialized() const;

    /**
     * @brief Get the openings of the module.
     * @returns Module openings.
     */
    std::unordered_map<int, arch::Opening<T>> getOpenings() const;

    /**
     * @brief Set the initialized status for this module.
     * @param[in] initialization Boolean for initialization status.
    */
    void setInitialized(bool initialization);

    /**
     * @brief Set the update scheme for Abstract-CFD coupling for this simulator.
     */
    void setUpdateScheme(const std::shared_ptr<mmft::Scheme<T>>& updateScheme);

    /**
     * @brief Set the path, where vtk output from the simulator should be stored.
     * @param[in] vtkFolder A string containing the path to the vtk folder.
     */
    void setVtkFolder(std::string vtkFolder);

    /**
     * @brief Get the location of the last created vtk file.
     * @returns vtkFile.
     */
    std::string getVtkFile();

    /**
     * @brief Get the relaxation factor for pressure update values, alpha.
     * @returns alpha.
    */
    T getAlpha(int nodeId);

    /**
     * @brief Get the relaxation factor for flow rate update values, beta.
     * @returns beta.
    */
    T getBeta(int nodeId);

    /**
     * @brief Initialize an instance of the LBM solver for this simulator.
     * @param[in] dynViscosity Dynamic viscosity of the simulated fluid in _kg / m s_.
     * @param[in] density Density of the simulated fluid in _kg / m^3_.
    */
    virtual void lbmInit(T dynViscosity, T density) = 0;

    /**
     * @brief Conducts the collide and stream operations of the lattice.
    */
    virtual void solve() = 0;

    /**
     * @brief Returns whether the module has converged or not.
     * @returns Boolean for module convergence.
    */
    virtual bool hasConverged() const = 0;

    /** TODO:
     * 
     */
    virtual void storePressures(std::unordered_map<int, T> pressure) = 0;

    /**
     * @brief Store the abstract pressures at the nodes on the module boundary in the simulator.
     * @param[in] pressure Map of pressures and node ids.
     */
    virtual std::unordered_map<int, T> getPressures() const = 0;

    /**
     * @brief Store the abstract flow rates at the nodes on the module boundary in the simulator.
     * @param[in] flowRate Map of flow rates and node ids.
     */
    virtual void storeFlowRates(std::unordered_map<int, T> flowRate) = 0;

    /**
     * @brief Get the flow rates at the boundary nodes.
     * @returns Flow rates in m^3/s.
     */
    virtual std::unordered_map<int, T> getFlowRates() const = 0;

    /**
     * @brief Store the abstract concentrations at the nodes on the module boundary in the simulator.
     * @param[in] concentrations Map of concentrations and node ids.
     */
    virtual void storeConcentrations(std::unordered_map<int, std::unordered_map<int, T>> concentrations) 
    {
        throw std::runtime_error("The function storeConcentrations is undefined for this CFD simulator.");
    }

    /**
     * @brief Get the concentrations at the boundary nodes.
     * @returns Concentrations
     */
    virtual std::unordered_map<int, std::unordered_map<int, T>> getConcentrations() const 
    { 
        throw std::runtime_error("The function storeConcentrations is undefined for this CFD simulator.");
        return std::unordered_map<int, std::unordered_map<int, T>>(); 
    }

    /**
     * @brief Set the boundary values on the lattice at the module nodes.
     * @param[in] iT Iteration step.
    */
    virtual void setBoundaryValues(int iT) = 0;

    /**
     * @brief Prepare the LBM geometry of this simulator.
    */
    virtual void prepareGeometry() 
    {
        throw std::runtime_error("The function prepareGeomtry is undefined for this CFD simulator.");
    }

    /**
     * @brief Prepare the LBM lattice on the LBM geometry.
    */
    virtual void prepareLattice() 
    {
        throw std::runtime_error("The function prepareLattice is undefined for this CFD simulator.");
    }

    /**
     * @brief Conducts the collide and stream operations of the NS lattice.
    */
    virtual void nsSolve() 
    {
        throw std::runtime_error("The function prepareLattice is undefined for this CFD simulator.");
    }

    /**
     * @brief Conducts the collide and stream operations of the AD lattice(s).
    */
    virtual void adSolve() 
    {
        throw std::runtime_error("The function prepareLattice is undefined for this CFD simulator.");
    }

    /**
     * @brief Write the vtk file with results of the CFD simulation to file system.
     * @param[in] iT Iteration step.
    */
    virtual void writeVTK (int iT) 
    {
        throw std::runtime_error("The function prepareLattice is undefined for this CFD simulator.");
    }
    
    /**
     * @brief Update the values at the module nodes based on the simulation result after stepIter iterations.
     * @param[in] iT Iteration step.
    */
    virtual void storeCfdResults (int iT) 
    {
        throw std::runtime_error("The function prepareLattice is undefined for this CFD simulator.");
    }

    /**
     * @brief Returns whether the AD lattices have converged or not.
     * @returns Boolean for AD convergence.
    */
    virtual bool hasAdConverged() const { return false; }

    friend void coupleNsAdLattices<T>(const std::unordered_map<int, std::unique_ptr<CFDSimulator<T>>>& cfdSimulators);

};

}   // namespace sim<|MERGE_RESOLUTION|>--- conflicted
+++ resolved
@@ -84,14 +84,7 @@
         throw std::runtime_error("The function executeCoupling is undefined for this CFD simulator.");
     };
 
-<<<<<<< HEAD
-    CFDSimulator(int id, std::string name, std::string stlFile, std::shared_ptr<arch::Module<T>> cfdModule, std::unordered_map<int, arch::Opening<T>> openings, T alpha, ResistanceModel<T>* ResistanceModel);
-
 public:
-
-=======
-public:
->>>>>>> ec84c7c3
     /**
      * @brief Get id of the simulator.
      * @returns id.
