--- conflicted
+++ resolved
@@ -6,17 +6,10 @@
 template<typename T>
 lbmOocSimulator2D<T>::lbmOocSimulator2D (
     int id_, std::string name_, std::string stlFile_, std::shared_ptr<Tissue<T>> tissue_, std::string organStlFile_, std::shared_ptr<arch::Module<T>> cfdModule_, 
-<<<<<<< HEAD
-    std::unordered_map<int, Specie<T>*> species_, std::unordered_map<int, arch::Opening<T>> openings_, ResistanceModel<T>* resistanceModel_, T charPhysLength_, 
-    T charPhysVelocity_, T alpha_, T resolution_, T epsilon_, T relaxationTime_, T adRelaxationTime_) : 
-        lbmMixingSimulator2D<T>(id_, name_, stlFile_, cfdModule_, species_, openings_, resistanceModel_, charPhysLength_, charPhysVelocity_, 
-                              alpha_, resolution_, epsilon_, relaxationTime_, adRelaxationTime_), 
-=======
     std::unordered_map<int, Specie<T>*> species_, std::unordered_map<int, arch::Opening<T>> openings_,
     ResistanceModel<T>* resistanceModel_, T charPhysLength_, T charPhysVelocity_, T resolution_, T epsilon_, T relaxationTime_, T adRelaxationTime_) : 
         lbmMixingSimulator<T>(id_, name_, stlFile_, cfdModule_, species_, openings_, resistanceModel_, charPhysLength_, charPhysVelocity_, 
                               resolution_, epsilon_, relaxationTime_, adRelaxationTime_), 
->>>>>>> ec84c7c3
         tissue(tissue_), organStlFile(organStlFile_) 
 {
     this->cfdModule->setModuleTypeLbm();
