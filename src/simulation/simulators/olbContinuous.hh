--- conflicted
+++ resolved
@@ -293,30 +293,6 @@
                         "\nSTL size:\t[" + std::to_string(max[0] - min[0]) + 
                         ", " + std::to_string(max[1] - min[1]) + "]";
 
-<<<<<<< HEAD
-template<typename T>
-void lbmSimulator<T>::getResults (int iT) {
-    int input[1] = { };
-    T output[10];
-    
-    for (auto& [key, Opening] : this->moduleOpenings) {
-        if (this->groundNodes.at(key)) {
-            meanPressures.at(key)->operator()(output, input);
-            T newPressure =  output[0]/output[1];
-            pressures.at(key) = newPressure;
-            if (iT % 1000 == 0) {
-                #ifdef VERBOSE
-                    meanPressures.at(key)->print();
-                #endif
-            }
-        } else {
-            fluxes.at(key)->operator()(output,input);
-            flowRates.at(key) = output[0];
-            if (iT % 1000 == 0) {
-                #ifdef VERBOSE
-                    fluxes.at(key)->print();
-                #endif
-=======
         throw std::runtime_error("The module size is too small for the STL geometry." + sizeMessage);
     }
 
@@ -326,7 +302,6 @@
                 correction[d] = 0.25;
             } else {
                 correction[d] = 0.5;
->>>>>>> 13fc3468
             }
         }
     }
@@ -367,20 +342,9 @@
     int extendMargin = 4;
     auto min = stlReader->getMesh().getMin();
 
-<<<<<<< HEAD
-    olb::SuperVTMwriter2D<T> vtmWriter( this->name );
-    // Writes geometry to file system
-    if (iT == 0) {
-        olb::SuperLatticeGeometry2D<T,DESCRIPTOR> writeGeometry (getLattice(), getGeometry());
-        vtmWriter.write(writeGeometry);
-        vtmWriter.createMasterFile();
-        this->vtkFile = olb::singleton::directories().getVtkOutDir() + olb::createFileName( this->name ) + ".pvd";
-    }
-=======
     T stlShift[2];
     stlShift[0] = this->cfdModule->getPosition()[0] - min[0];
     stlShift[1] = this->cfdModule->getPosition()[1] - min[1];
->>>>>>> 13fc3468
 
     for (auto& [key, Opening] : this->moduleOpenings ) {
         // The unit vector pointing to the extend (opposite origin) of the opening
@@ -395,19 +359,7 @@
         olb::Vector<T,2> extendO (x_extend, y_extend);
         olb::IndicatorCuboid2D<T> opening(extendO, originO, Opening.radial);
         
-<<<<<<< HEAD
-        // write vtk to file system
-        vtmWriter.write(iT);
-        this->vtkFile = olb::singleton::directories().getVtkOutDir() + "data/" + olb::createFileName( this->name, iT ) + ".vtm";
-        converge->takeValue(getLattice().getStatistics().getAverageEnergy(), print);
-    }
-    if (iT %1000 == 0) {
-        #ifdef VERBOSE
-            std::cout << "[writeVTK] " << this->name << " currently at timestep " << iT << std::endl;
-        #endif
-=======
         this->geometry->rename(2, key+3, opening);
->>>>>>> 13fc3468
     }
 }
 
@@ -430,22 +382,10 @@
 }
 
 template<typename T>
-<<<<<<< HEAD
-void lbmSimulator<T>::solve() {
-    // theta = 10
-    for (int iT = 0; iT < 1; ++iT){      
-        this->setBoundaryValues(step);
-        writeVTK(step);          
-        lattice->collideAndStream();
-        step += 1;
-    }
-    getResults(step);
-=======
 void lbmSimulator<T>::setPressure2D (int openingKey)  {
     T rhoV = getConverter().getLatticeDensityFromPhysPressure((pressures[openingKey]));
     this->densities.at(openingKey) = std::make_shared<olb::AnalyticalConst2D<T,T>>(rhoV);
     getLattice().defineRho(getGeometry(), openingKey+3, *this->densities.at(openingKey));
->>>>>>> 13fc3468
 }
 
 template<typename T>
