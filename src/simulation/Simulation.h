/**
 * @file Simulation.h
 */

#pragma once

#include <iostream>
#include <math.h>
#include <memory>
#include <string>
#include <tuple>
#include <unordered_map>
#include <vector>

namespace arch {

// Forward declared dependencies
template<typename T>
class ChannelPosition;

template<typename T>
class Network;

}
<<<<<<< HEAD

namespace result {

=======

namespace result {

>>>>>>> e7ebf711
// Forward declared dependencies
template<typename T>
class SimulationResult;

}

namespace sim {

// Forward declared dependencies
template<typename T>
class Droplet;

template<typename T>
class DropletInjection;

template<typename T>
class Event;

template<typename T>
class Fluid;

template<typename T>
<<<<<<< HEAD
=======
class MixingModel;

template<typename T>
class Mixture;

template<typename T>
>>>>>>> e7ebf711
class ResistanceModel;

enum class Type {
    Abstract,       ///< A simulation in the 1D abstraction level
    Hybrid,         ///< A simulation combining the 1D and CFD abstraction levels
    CFD             ///< A simulation in the CFD abstraction level
};

enum class Platform {
    Continuous,     ///< A simulation with a single continuous fluid.
    BigDroplet,     ///< A simulation with droplets filling a channel cross-section
    Mixing          ///< A simulation wit multiple miscible fluids.
};

/**
 * @brief Class that conducts the simulation and owns all parameters necessary for it.
 */
template<typename T>
class Simulation {
private:
    int fixtureId = 0;
    Type simType = Type::Abstract;                                                      ///< The type of simulation that is being done.                                      
    Platform platform = Platform::Continuous;                                           ///< The microfluidic platform that is simulated in this simulation.
    arch::Network<T>* network;                                                          ///< Network for which the simulation should be conducted.
    std::unordered_map<int, std::unique_ptr<Fluid<T>>> fluids;                          ///< Fluids specified for the simulation.
    std::unordered_map<int, std::unique_ptr<Droplet<T>>> droplets;                      ///< Droplets which are simulated in droplet simulation.
<<<<<<< HEAD
    std::unordered_map<int, std::unique_ptr<DropletInjection<T>>> dropletInjections;    ///< Injections of droplets that should take place during a droplet simulation.
    ResistanceModel<T>* resistanceModel;                                                ///< The resistance model used for te simulation.
=======
    std::unordered_map<int, std::unique_ptr<Specie<T>>> species;                        ///< Species specified for the simulation.
    std::unordered_map<int, std::unique_ptr<DropletInjection<T>>> dropletInjections;    ///< Injections of droplets that should take place during a droplet simulation.
    std::unordered_map<int, std::unique_ptr<Mixture<T>>> mixtures;                      ///< Mixtures present in the simulation.
    std::unordered_map<int, std::unique_ptr<MixtureInjection<T>>> mixtureInjections;    ///< Injections of fluids that should take place during the simulation.
    ResistanceModel<T>* resistanceModel;                                                ///< The resistance model used for the simulation.
    MixingModel<T>* mixingModel;                                                        ///< The mixing model used for a mixing simulation.
>>>>>>> e7ebf711
    int continuousPhase = 0;                                                            ///< Fluid of the continuous phase.
    int iteration = 0;
    int maxIterations = 1e5;
    T maximalAdaptiveTimeStep = 0;                                                      ///< Maximal adaptive time step that is applied when droplets change the channel.
    T time = 0.0;                                                                       ///< Current time of the simulation.
    T dt = 0.01;
    T writeInterval = 0.1;
    T tMax = 100;
    bool eventBasedWriting = false;
    bool dropletsAtBifurcation = false;                                  ///< If one or more droplets are currently at a bifurcation. Triggers the usage of the maximal adaptive time step.
    std::unique_ptr<result::SimulationResult<T>> simulationResult = nullptr;

    /**
     * @brief Initializes the resistance model and the channel resistances of the empty channels.
     */
    void initialize();

    /**
     * @brief Update the droplet resistances of the channels based on the current positions of the droplets.
     */
    void updateDropletResistances();

    /**
     * @brief Compute all possible next events.
     */
    std::vector<std::unique_ptr<Event<T>>> computeEvents();

    /**
<<<<<<< HEAD
     * @brief Moves all droplets according to the given time step.
     * @param[in] timeStep to which the droplets should be moved to. TODO
=======
     * @brief Compute all possible next events for mixing simulation.
     */
    std::vector<std::unique_ptr<Event<T>>> computeMixingEvents();

    /**
     * @brief Moves all droplets according to the given time step.
     * @param[in] timeStep to which the droplets should be moved to.
>>>>>>> e7ebf711
     */
    void moveDroplets(T timeStep);

    /**
     * @brief Store simulation parameters to the result.
     * @param[in, out] result Reference to the simulation result in which all current parameters of the simulation should be stored.
     */
    void storeSimulationParameters(result::SimulationResult<T>& result);

<<<<<<< HEAD
    /**
     * @brief Store all simulation results to the result.
     * @param[in, out] result Reference to the simulation result in which all current parameters of the simulation should be stored.
     */
    void storeSimulationResults(result::SimulationResult<T>& result);

    /**
     * @brief Store the current simulation state in simulationResult.
    */
    void saveState();

public:
    /**
     * @brief Creates simulation.
     */
    Simulation();

    /**
     * @brief Create fluid.
     * @param[in] viscosity Viscosity of the fluid in Pas.
     * @param[in] density Density of the fluid in kg/m^3.
     * @param[in] concentration Concentration of the fluid in % (between 0.0 and 1.0).
     * @return Pointer to created fluid.
     */
    Fluid<T>* addFluid(T viscosity, T density, T concentration);

    /**
     * @brief Create droplet.
     * @param[in] fluidId Unique identifier of the fluid the droplet consists of.
     * @param[in] volume Volume of the fluid in m^3.
     * @return Pointer to created droplet.
     */
    Droplet<T>* addDroplet(int fluidId, T volume);

    /**
     * @brief Create injection.
     * @param[in] dropletId Id of the droplet that should be injected.
     * @param[in] injectionTime Time at which the droplet should be injected in s.
     * @param[in] channelId Id of the channel, where droplet should be injected.
     * @param[in] injectionPosition Position inside the channel at which the droplet should be injected (relative to the channel length between 0.0 and 1.0).
     * @return Pointer to created injection.
     */
    DropletInjection<T>* addDropletInjection(int dropletId, T injectionTime, int channelId, T injectionPosition);

    /**
     * @brief Set the platform of the simulation.
     * @param[in] platform
     */
    void setPlatform(Platform platform);

    /**
     * @brief Set the type of the simulation.
     * @param[in] type
     */
    void setType(Type type);

    /**
     * @brief Set the type of the simulation.
     * @param[in] type
     */
    void setFixtureId(int fixtureId);

    /**
     * @brief Set the network for which the simulation should be conducted.
     * @param[in] network Network on which the simulation will be conducted.
     */
    void setNetwork(arch::Network<T>* network);

    /**
     * @brief Define which fluid should act as continuous phase, i.e., as carrier fluid for the droplets.
     * @param[in] fluid The fluid the continuous phase consists of.
     */
    void setFluids(std::unordered_map<int, std::unique_ptr<Fluid<T>>> fluids);

    /**
     * @brief Define which fluid should act as continuous phase, i.e., as carrier fluid for the droplets.
     * @param[in] fluid The fluid the continuous phase consists of.
     */
    void setDroplets(std::unordered_map<int, std::unique_ptr<Droplet<T>>> droplets);

    /**
     * @brief Define which fluid should act as continuous phase, i.e., as carrier fluid for the droplets.
     * @param[in] fluid The fluid the continuous phase consists of.
     */
    void setContinuousPhase(int fluidId);

    /**
     * @brief Define which resistance model should be used for the channel and droplet resistance calculations.
     * @param[in] model The resistance model to be used.
     */
    void setResistanceModel(ResistanceModel<T>* model);

    /**
     * @brief Get the platform of the simulation.
     * @return platform of the simulation
     */
    Platform getPlatform();

    /**
     * @brief Get the type of the simulation.
     * @return type of the simulation
     */
    Type getType();

    /**
     * @brief Set the type of the simulation.
     * @param[in] type
     */
    int getFixtureId();

    /**
     * @brief Get the network.
     * @return Network or nullptr if no network is specified.
     */
    arch::Network<T>* getNetwork();

    /**
     * @brief Get fluid.
     * @param[in] fluidId Id of the fluid
     * @return Pointer to fluid with the corresponding id
     */
    Fluid<T>* getFluid(int fluidId);

    /**
     * @brief Get fluid.
     * @param[in] fluidId Id of the fluid
     * @return Pointer to fluid with the corresponding id
     */
    std::unordered_map<int, std::unique_ptr<Fluid<T>>>& getFluids();

    /**
     * @brief Get droplet
     * @param dropletId Id of the droplet
     * @return Pointer to droplet with the corresponding id
     */
    Droplet<T>* getDroplet(int dropletId);

    /**
     * @brief Gets droplet that is present at the corresponding node (i.e., the droplet spans over this node).
     * @param nodeId The id of the node
     * @return Pointer to droplet or nullptr if no droplet was found
     */
    Droplet<T>* getDropletAtNode(int nodeId);

    /**
     * @brief Get injection
     * @param injectionId The id of the injection
     * @return Pointer to injection with the corresponding id.
     */
    DropletInjection<T>* getDropletInjection(int injectionId);

    /**
     * @brief Get the continuous phase.
     * @return Fluid if the continuous phase or nullptr if no continuous phase is specified.
     */
    Fluid<T>* getContinuousPhase();
=======
    /**
     * @brief Store all simulation results to the result.
     * @param[in, out] result Reference to the simulation result in which all current parameters of the simulation should be stored.
     */
    void storeSimulationResults(result::SimulationResult<T>& result);

    /**
     * @brief Store the current simulation state in simulationResult.
    */
    void saveState();

    /**
     * @brief Store the mixtures in this simulation in simulationResult.
    */
    void saveMixtures();

public:
    /**
     * @brief Creates simulation.
     */
    Simulation();

    /**
     * @brief Create fluid.
     * @param[in] viscosity Viscosity of the fluid in Pas.
     * @param[in] density Density of the fluid in kg/m^3.
     * @param[in] concentration Concentration of the fluid in % (between 0.0 and 1.0).
     * @return Pointer to created fluid.
     */
    Fluid<T>* addFluid(T viscosity, T density, T concentration);

    /**
     * @brief Create droplet.
     * @param[in] fluidId Unique identifier of the fluid the droplet consists of.
     * @param[in] volume Volume of the fluid in m^3.
     * @return Pointer to created droplet.
     */
    Droplet<T>* addDroplet(int fluidId, T volume);

    /**
     * @brief Create specie.
     * @param[in] diffusivity Diffusion coefficient of the specie in the carrier medium in m^2/s.
     * @param[in] satConc Saturation concentration of the specie in the carrier medium in g/m^3.
     * @return Pointer to created specie.
     */
    Specie<T>* addSpecie(T diffusivity, T satConc);

    /**
     * @brief Create mixture.
     * @param[in] species Unordered map of specie ids and pointer to that specie.
     * @param[in] specieConcentrations unordered map of specie id and corresponding concentration.
     * @return Pointer to created mixture.
     */
    Mixture<T>* addMixture(std::unordered_map<int, Specie<T>*> species, std::unordered_map<int, T> specieConcentrations);

    /**
     * @brief Create mixture.
     * @param[in] specieConcentrations unordered map of specie id and corresponding concentration.
     * @return Pointer to created mixture.
     */
    Mixture<T>* addMixture(std::unordered_map<int, T> specieConcentrations);

    /**
     * @brief Create injection.
     * @param[in] dropletId Id of the droplet that should be injected.
     * @param[in] injectionTime Time at which the droplet should be injected in s.
     * @param[in] channelId Id of the channel, where droplet should be injected.
     * @param[in] injectionPosition Position inside the channel at which the droplet should be injected (relative to the channel length between 0.0 and 1.0).
     * @return Pointer to created injection.
     */
    DropletInjection<T>* addDropletInjection(int dropletId, T injectionTime, int channelId, T injectionPosition);

    /**
     * @brief Create mixture injection. The injection is always performed at the beginning (position 0.0) of the channel.
     * @param[in] mixtureId Id of the mixture that should be injected.
     * @param[in] channelId Id of the channel, where specie should be injected.
     * @param[in] injectionTime Time at which the injection should be injected in s.
     * @return Pointer to created injection.
     */
    MixtureInjection<T>* addMixtureInjection(int mixtureId, int channelId, T injectionTime);

    /**
     * @brief Set the platform of the simulation.
     * @param[in] platform
     */
    void setPlatform(Platform platform);

    /**
     * @brief Set the type of the simulation.
     * @param[in] type
     */
    void setType(Type type);

    /**
     * @brief Set the type of the simulation.
     * @param[in] type
     */
    void setFixtureId(int fixtureId);

    /**
     * @brief Set the network for which the simulation should be conducted.
     * @param[in] network Network on which the simulation will be conducted.
     */
    void setNetwork(arch::Network<T>* network);

    /**
     * @brief Define which fluid should act as continuous phase, i.e., as carrier fluid for the droplets.
     * @param[in] fluid The fluid the continuous phase consists of.
     */
    void setFluids(std::unordered_map<int, std::unique_ptr<Fluid<T>>> fluids);

    /**
     * @brief Define which fluid should act as continuous phase, i.e., as carrier fluid for the droplets.
     * @param[in] fluid The fluid the continuous phase consists of.
     */
    void setDroplets(std::unordered_map<int, std::unique_ptr<Droplet<T>>> droplets);

    /**
     * @brief Define which fluid should act as continuous phase, i.e., as carrier fluid for the droplets.
     * @param[in] fluidId The ID of the fluid the continuous phase consists of.
     */
    void setContinuousPhase(int fluidId);

    /**
     * @brief Define which fluid should act as continuous phase, i.e., as carrier fluid for the droplets.
     * @param[in] fluid The fluid the continuous phase consists of.
     */
    void setContinuousPhase(Fluid<T>* fluid);

    /**
     * @brief Define which resistance model should be used for the channel and droplet resistance calculations.
     * @param[in] model The resistance model to be used.
     */
    void setResistanceModel(ResistanceModel<T>* model);

    /**
     * @brief Define which mixing model should be used for the concentrations.
     * @param[in] model The mixing model to be used.
     */
    void setMixingModel(MixingModel<T>* model);

    /**
     * @brief Calculate and set new state of the continuous fluid simulation. Move mixture positions and create new mixtures if necessary.
     * 
     * @param timeStep Time step in s for which the new mixtures state should be calculated.
     */
    void calculateNewMixtures(double timeStep);

    /**
     * @brief Get the platform of the simulation.
     * @return platform of the simulation
     */
    Platform getPlatform();

    /**
     * @brief Get the type of the simulation.
     * @return type of the simulation
     */
    Type getType();

    /**
     * @brief Set the type of the simulation.
     * @param[in] type
     */
    int getFixtureId();

    /**
     * @brief Get the network.
     * @return Network or nullptr if no network is specified.
     */
    arch::Network<T>* getNetwork();

    /**
     * @brief Get fluid.
     * @param[in] fluidId Id of the fluid
     * @return Pointer to fluid with the corresponding id
     */
    Fluid<T>* getFluid(int fluidId);

    /**
     * @brief Get fluid.
     * @param[in] fluidId Id of the fluid
     * @return Pointer to fluid with the corresponding id
     */
    std::unordered_map<int, std::unique_ptr<Fluid<T>>>& getFluids();

    /**
     * @brief Get droplet
     * @param dropletId Id of the droplet
     * @return Pointer to droplet with the corresponding id
     */
    Droplet<T>* getDroplet(int dropletId);

    /**
     * @brief Gets droplet that is present at the corresponding node (i.e., the droplet spans over this node).
     * @param nodeId The id of the node
     * @return Pointer to droplet or nullptr if no droplet was found
     */
    Droplet<T>* getDropletAtNode(int nodeId);

    /**
     * @brief Get injection
     * @param injectionId The id of the injection
     * @return Pointer to injection with the corresponding id.
     */
    DropletInjection<T>* getDropletInjection(int injectionId);

    /**
     * @brief Get injection
     * @param injectionId The id of the injection
     * @return Pointer to injection with the corresponding id.
     */
    MixtureInjection<T>* getMixtureInjection(int injectionId);

    /**
     * @brief Get the continuous phase.
     * @return Fluid if the continuous phase or nullptr if no continuous phase is specified.
     */
    Fluid<T>* getContinuousPhase();

    /**
     * @brief Get mixture.
     * @param mixtureId Id of the mixture
     * @return Pointer to mixture with the correspondig id
     */
    Mixture<T>* getMixture(int mixtureId);

    /**
     * @brief Get mixtures.
     * @return Reference to the unordered map of mixtures
     */
    std::unordered_map<int, std::unique_ptr<Mixture<T>>>& getMixtures();

    /**
     * @brief Get specie.
     * @param specieId Id of the specie.
     * @return Pointer to specie with the correspondig id
     */
    Specie<T>* getSpecie(int specieId);

    /**
     * @brief Get mixture.
     * @param mixtureId Id of the mixture
     * @return Pointer to mixture with the correspondig id
     */
    std::unordered_map<int, std::unique_ptr<Specie<T>>>& getSpecies();
>>>>>>> e7ebf711

    /**
     * @brief Get the results of the simulation.
     * @return Pointer to the result of the simulation.
     */
    result::SimulationResult<T>* getSimulationResults();

    /**
     * @brief Creates a new fluid out of two existing fluids.
     * @param fluid0Id Id of the first fluid.
     * @param volume0 The volume of the first fluid.
     * @param fluid1Id Id of the second fluid.
     * @param volume1 The volume of the second fluid.
     * @return Pointer to new fluid.
     */
    Fluid<T>* mixFluids(int fluid0Id, T volume0, int fluid1Id, T volume1);

    /**
     * @brief Creates a new droplet from two existing droplets.
     Please note that this only creates a new droplet inside the simulation, but the actual boundaries have to be set separately, which is usually done inside the corresponding merge events.
        * @param droplet0Id Id of the first droplet.
        * @param droplet1Id Id of the second droplet.
        * @return Pointer to new droplet.
        */
    Droplet<T>* mergeDroplets(int droplet0Id, int droplet1Id);

    /**
     * @brief Conduct the simulation.
     * @return The result of the simulation containing all intermediate simulation steps and calculated parameters.
     */
    void simulate();

    /**
     * @brief Print the results as pressure at the nodes and flow rates at the channels
     */
    void printResults();
};

}   // namespace sim<|MERGE_RESOLUTION|>--- conflicted
+++ resolved
@@ -22,15 +22,9 @@
 class Network;
 
 }
-<<<<<<< HEAD
 
 namespace result {
 
-=======
-
-namespace result {
-
->>>>>>> e7ebf711
 // Forward declared dependencies
 template<typename T>
 class SimulationResult;
@@ -53,15 +47,12 @@
 class Fluid;
 
 template<typename T>
-<<<<<<< HEAD
-=======
 class MixingModel;
 
 template<typename T>
 class Mixture;
 
 template<typename T>
->>>>>>> e7ebf711
 class ResistanceModel;
 
 enum class Type {
@@ -88,17 +79,12 @@
     arch::Network<T>* network;                                                          ///< Network for which the simulation should be conducted.
     std::unordered_map<int, std::unique_ptr<Fluid<T>>> fluids;                          ///< Fluids specified for the simulation.
     std::unordered_map<int, std::unique_ptr<Droplet<T>>> droplets;                      ///< Droplets which are simulated in droplet simulation.
-<<<<<<< HEAD
-    std::unordered_map<int, std::unique_ptr<DropletInjection<T>>> dropletInjections;    ///< Injections of droplets that should take place during a droplet simulation.
-    ResistanceModel<T>* resistanceModel;                                                ///< The resistance model used for te simulation.
-=======
     std::unordered_map<int, std::unique_ptr<Specie<T>>> species;                        ///< Species specified for the simulation.
     std::unordered_map<int, std::unique_ptr<DropletInjection<T>>> dropletInjections;    ///< Injections of droplets that should take place during a droplet simulation.
     std::unordered_map<int, std::unique_ptr<Mixture<T>>> mixtures;                      ///< Mixtures present in the simulation.
     std::unordered_map<int, std::unique_ptr<MixtureInjection<T>>> mixtureInjections;    ///< Injections of fluids that should take place during the simulation.
     ResistanceModel<T>* resistanceModel;                                                ///< The resistance model used for the simulation.
     MixingModel<T>* mixingModel;                                                        ///< The mixing model used for a mixing simulation.
->>>>>>> e7ebf711
     int continuousPhase = 0;                                                            ///< Fluid of the continuous phase.
     int iteration = 0;
     int maxIterations = 1e5;
@@ -127,10 +113,6 @@
     std::vector<std::unique_ptr<Event<T>>> computeEvents();
 
     /**
-<<<<<<< HEAD
-     * @brief Moves all droplets according to the given time step.
-     * @param[in] timeStep to which the droplets should be moved to. TODO
-=======
      * @brief Compute all possible next events for mixing simulation.
      */
     std::vector<std::unique_ptr<Event<T>>> computeMixingEvents();
@@ -138,7 +120,6 @@
     /**
      * @brief Moves all droplets according to the given time step.
      * @param[in] timeStep to which the droplets should be moved to.
->>>>>>> e7ebf711
      */
     void moveDroplets(T timeStep);
 
@@ -148,7 +129,6 @@
      */
     void storeSimulationParameters(result::SimulationResult<T>& result);
 
-<<<<<<< HEAD
     /**
      * @brief Store all simulation results to the result.
      * @param[in, out] result Reference to the simulation result in which all current parameters of the simulation should be stored.
@@ -159,6 +139,11 @@
      * @brief Store the current simulation state in simulationResult.
     */
     void saveState();
+
+    /**
+     * @brief Store the mixtures in this simulation in simulationResult.
+    */
+    void saveMixtures();
 
 public:
     /**
@@ -182,6 +167,29 @@
      * @return Pointer to created droplet.
      */
     Droplet<T>* addDroplet(int fluidId, T volume);
+
+    /**
+     * @brief Create specie.
+     * @param[in] diffusivity Diffusion coefficient of the specie in the carrier medium in m^2/s.
+     * @param[in] satConc Saturation concentration of the specie in the carrier medium in g/m^3.
+     * @return Pointer to created specie.
+     */
+    Specie<T>* addSpecie(T diffusivity, T satConc);
+
+    /**
+     * @brief Create mixture.
+     * @param[in] species Unordered map of specie ids and pointer to that specie.
+     * @param[in] specieConcentrations unordered map of specie id and corresponding concentration.
+     * @return Pointer to created mixture.
+     */
+    Mixture<T>* addMixture(std::unordered_map<int, Specie<T>*> species, std::unordered_map<int, T> specieConcentrations);
+
+    /**
+     * @brief Create mixture.
+     * @param[in] specieConcentrations unordered map of specie id and corresponding concentration.
+     * @return Pointer to created mixture.
+     */
+    Mixture<T>* addMixture(std::unordered_map<int, T> specieConcentrations);
 
     /**
      * @brief Create injection.
@@ -194,191 +202,6 @@
     DropletInjection<T>* addDropletInjection(int dropletId, T injectionTime, int channelId, T injectionPosition);
 
     /**
-     * @brief Set the platform of the simulation.
-     * @param[in] platform
-     */
-    void setPlatform(Platform platform);
-
-    /**
-     * @brief Set the type of the simulation.
-     * @param[in] type
-     */
-    void setType(Type type);
-
-    /**
-     * @brief Set the type of the simulation.
-     * @param[in] type
-     */
-    void setFixtureId(int fixtureId);
-
-    /**
-     * @brief Set the network for which the simulation should be conducted.
-     * @param[in] network Network on which the simulation will be conducted.
-     */
-    void setNetwork(arch::Network<T>* network);
-
-    /**
-     * @brief Define which fluid should act as continuous phase, i.e., as carrier fluid for the droplets.
-     * @param[in] fluid The fluid the continuous phase consists of.
-     */
-    void setFluids(std::unordered_map<int, std::unique_ptr<Fluid<T>>> fluids);
-
-    /**
-     * @brief Define which fluid should act as continuous phase, i.e., as carrier fluid for the droplets.
-     * @param[in] fluid The fluid the continuous phase consists of.
-     */
-    void setDroplets(std::unordered_map<int, std::unique_ptr<Droplet<T>>> droplets);
-
-    /**
-     * @brief Define which fluid should act as continuous phase, i.e., as carrier fluid for the droplets.
-     * @param[in] fluid The fluid the continuous phase consists of.
-     */
-    void setContinuousPhase(int fluidId);
-
-    /**
-     * @brief Define which resistance model should be used for the channel and droplet resistance calculations.
-     * @param[in] model The resistance model to be used.
-     */
-    void setResistanceModel(ResistanceModel<T>* model);
-
-    /**
-     * @brief Get the platform of the simulation.
-     * @return platform of the simulation
-     */
-    Platform getPlatform();
-
-    /**
-     * @brief Get the type of the simulation.
-     * @return type of the simulation
-     */
-    Type getType();
-
-    /**
-     * @brief Set the type of the simulation.
-     * @param[in] type
-     */
-    int getFixtureId();
-
-    /**
-     * @brief Get the network.
-     * @return Network or nullptr if no network is specified.
-     */
-    arch::Network<T>* getNetwork();
-
-    /**
-     * @brief Get fluid.
-     * @param[in] fluidId Id of the fluid
-     * @return Pointer to fluid with the corresponding id
-     */
-    Fluid<T>* getFluid(int fluidId);
-
-    /**
-     * @brief Get fluid.
-     * @param[in] fluidId Id of the fluid
-     * @return Pointer to fluid with the corresponding id
-     */
-    std::unordered_map<int, std::unique_ptr<Fluid<T>>>& getFluids();
-
-    /**
-     * @brief Get droplet
-     * @param dropletId Id of the droplet
-     * @return Pointer to droplet with the corresponding id
-     */
-    Droplet<T>* getDroplet(int dropletId);
-
-    /**
-     * @brief Gets droplet that is present at the corresponding node (i.e., the droplet spans over this node).
-     * @param nodeId The id of the node
-     * @return Pointer to droplet or nullptr if no droplet was found
-     */
-    Droplet<T>* getDropletAtNode(int nodeId);
-
-    /**
-     * @brief Get injection
-     * @param injectionId The id of the injection
-     * @return Pointer to injection with the corresponding id.
-     */
-    DropletInjection<T>* getDropletInjection(int injectionId);
-
-    /**
-     * @brief Get the continuous phase.
-     * @return Fluid if the continuous phase or nullptr if no continuous phase is specified.
-     */
-    Fluid<T>* getContinuousPhase();
-=======
-    /**
-     * @brief Store all simulation results to the result.
-     * @param[in, out] result Reference to the simulation result in which all current parameters of the simulation should be stored.
-     */
-    void storeSimulationResults(result::SimulationResult<T>& result);
-
-    /**
-     * @brief Store the current simulation state in simulationResult.
-    */
-    void saveState();
-
-    /**
-     * @brief Store the mixtures in this simulation in simulationResult.
-    */
-    void saveMixtures();
-
-public:
-    /**
-     * @brief Creates simulation.
-     */
-    Simulation();
-
-    /**
-     * @brief Create fluid.
-     * @param[in] viscosity Viscosity of the fluid in Pas.
-     * @param[in] density Density of the fluid in kg/m^3.
-     * @param[in] concentration Concentration of the fluid in % (between 0.0 and 1.0).
-     * @return Pointer to created fluid.
-     */
-    Fluid<T>* addFluid(T viscosity, T density, T concentration);
-
-    /**
-     * @brief Create droplet.
-     * @param[in] fluidId Unique identifier of the fluid the droplet consists of.
-     * @param[in] volume Volume of the fluid in m^3.
-     * @return Pointer to created droplet.
-     */
-    Droplet<T>* addDroplet(int fluidId, T volume);
-
-    /**
-     * @brief Create specie.
-     * @param[in] diffusivity Diffusion coefficient of the specie in the carrier medium in m^2/s.
-     * @param[in] satConc Saturation concentration of the specie in the carrier medium in g/m^3.
-     * @return Pointer to created specie.
-     */
-    Specie<T>* addSpecie(T diffusivity, T satConc);
-
-    /**
-     * @brief Create mixture.
-     * @param[in] species Unordered map of specie ids and pointer to that specie.
-     * @param[in] specieConcentrations unordered map of specie id and corresponding concentration.
-     * @return Pointer to created mixture.
-     */
-    Mixture<T>* addMixture(std::unordered_map<int, Specie<T>*> species, std::unordered_map<int, T> specieConcentrations);
-
-    /**
-     * @brief Create mixture.
-     * @param[in] specieConcentrations unordered map of specie id and corresponding concentration.
-     * @return Pointer to created mixture.
-     */
-    Mixture<T>* addMixture(std::unordered_map<int, T> specieConcentrations);
-
-    /**
-     * @brief Create injection.
-     * @param[in] dropletId Id of the droplet that should be injected.
-     * @param[in] injectionTime Time at which the droplet should be injected in s.
-     * @param[in] channelId Id of the channel, where droplet should be injected.
-     * @param[in] injectionPosition Position inside the channel at which the droplet should be injected (relative to the channel length between 0.0 and 1.0).
-     * @return Pointer to created injection.
-     */
-    DropletInjection<T>* addDropletInjection(int dropletId, T injectionTime, int channelId, T injectionPosition);
-
-    /**
      * @brief Create mixture injection. The injection is always performed at the beginning (position 0.0) of the channel.
      * @param[in] mixtureId Id of the mixture that should be injected.
      * @param[in] channelId Id of the channel, where specie should be injected.
@@ -552,7 +375,6 @@
      * @return Pointer to mixture with the correspondig id
      */
     std::unordered_map<int, std::unique_ptr<Specie<T>>>& getSpecies();
->>>>>>> e7ebf711
 
     /**
      * @brief Get the results of the simulation.
