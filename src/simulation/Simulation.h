--- conflicted
+++ resolved
@@ -173,71 +173,7 @@
     /**
      * @brief Store the current simulation state in simulationResult.
     */
-<<<<<<< HEAD
-    void saveState();
-
-    /**
-     * @brief Store the mixtures in this simulation in simulationResult.
-    */
-    void saveMixtures();
-
-public:
-    /**
-     * @brief Creates simulation.
-     */
-    Simulation();
-
-    /**
-     * @brief Create fluid.
-     * @param[in] viscosity Viscosity of the fluid in Pas.
-     * @param[in] density Density of the fluid in kg/m^3.
-     * @param[in] concentration Concentration of the fluid in % (between 0.0 and 1.0).
-     * @return Pointer to created fluid.
-     */
-    Fluid<T>* addFluid(T viscosity, T density, T concentration);
-
-    /**
-     * @brief Create droplet.
-     * @param[in] fluidId Unique identifier of the fluid the droplet consists of.
-     * @param[in] volume Volume of the fluid in m^3.
-     * @return Pointer to created droplet.
-     */
-    Droplet<T>* addDroplet(int fluidId, T volume, T Ca_);
-
-    /**
-     * @brief Create specie.
-     * @param[in] diffusivity Diffusion coefficient of the specie in the carrier medium in m^2/s.
-     * @param[in] satConc Saturation concentration of the specie in the carrier medium in g/m^3.
-     * @return Pointer to created specie.
-     */
-    Specie<T>* addSpecie(T diffusivity, T satConc);
-
-    /**
-     * @brief Create tissue.
-     * @param[in] species Map of Species that interacts with this tissue.
-     * @param[in] Vmax
-     * @param[in] kM
-     * @return Pointer to created tissue.
-     */
-    Tissue<T>* addTissue(std::unordered_map<int, Specie<T>*> species, std::unordered_map<int, T> Vmax, std::unordered_map<int, T> kM);
-
-    /**
-     * @brief Create mixture.
-     * @param[in] specieConcentrations unordered map of specie id and corresponding concentration.
-     * @return Pointer to created mixture.
-     */
-    Mixture<T>* addMixture(std::unordered_map<int, T> specieConcentrations);
-
-    /**
-     * @brief Create mixture.
-     * @param[in] species Unordered map of specie ids and pointer to that specie.
-     * @param[in] specieConcentrations unordered map of specie id and corresponding concentration.
-     * @return Pointer to created mixture.
-     */
-    Mixture<T>* addMixture(std::unordered_map<int, Specie<T>*> species, std::unordered_map<int, T> specieConcentrations);
-=======
     virtual void saveState() = 0;
->>>>>>> f6a42d45
 
     /**
      * @brief Wrapper function that conducts the nodal analysis of the nodalAnalysis object.
@@ -401,13 +337,6 @@
     Fluid<T>* getContinuousPhase() const;
 
     /**
-<<<<<<< HEAD
-     brief Get fluid.
-     param[in] fluidId Id of the fluid
-     return Pointer to fluid with the corresponding id
-     */
-    //std::unordered_map<int, std::unique_ptr<Droplet<T>>>& getDroplets();
-=======
      * @brief Get the resistance model that is used in the simulation.
      * @return The resistance model of the simulation.
      */
@@ -506,7 +435,7 @@
      * @param[in] volume Volume of the fluid in m^3.
      * @return Pointer to created droplet.
      */
-    Droplet<T>* addDroplet(int fluidId, T volume);
+    Droplet<T>* addDroplet(int fluidId, T volume, T Ca_);
 
     /**
      * @brief Create injection.
@@ -530,7 +459,6 @@
      * @return Pointer to droplet with the corresponding id
      */
     Droplet<T>* getDroplet(int dropletId) const;
->>>>>>> f6a42d45
 
     /**
      * @brief Gets droplet that is present at the corresponding node (i.e., the droplet spans over this node).
