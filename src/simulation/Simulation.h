--- conflicted
+++ resolved
@@ -351,26 +351,8 @@
      * @param[in] tau Relaxation time of this simulator (0.5 < tau < 2.0).
      * @return Pointer to the newly created simulator.
     */
-<<<<<<< HEAD
-    lbmSimulator2D<T>* addLbmSimulator2D(std::string name, std::string stlFile, std::shared_ptr<arch::Module<T>> module, std::unordered_map<int, arch::Opening<T>> openings, 
-                                    T charPhysLength, T charPhysVelocity, T alpha, T resolution, T epsilon, T tau);
-
-    /**
-     * @brief Adds a new module to the network.
-     * @param[in] name Name of the module.
-     * @param[in] stlFile Location of the stl file that gives the geometry of the domain.
-     * @param[in] module Shared pointer to the module on which this solver acts.
-     * @param[in] openings Map of openings corresponding to the nodes.
-     * @param[in] alpha Relaxation parameter for this simulator.
-     * @param[in] parameters Parameters to set LBM simulation.
-     * @return Pointer to the newly created module.
-    */
-    lbmSimulator3D<T>* addLbmSimulator3D(std::string name, std::string stlFile, std::shared_ptr<arch::Module<T>> module, std::unordered_map<int, arch::Opening<T>> openings, 
-                                    T charPhysLength, T charPhysVelocity, T alpha, T resolution, T epsilon, T tau);
-=======
     lbmSimulator<T>* addLbmSimulator(std::string name, std::string stlFile, std::shared_ptr<arch::Module<T>> module, std::unordered_map<int, arch::Opening<T>> openings, 
                                     T charPhysLength, T charPhysVelocity, T resolution, T epsilon, T tau);
->>>>>>> ec84c7c3
 
     /**
      * @brief Adds a new simulator to the network.
@@ -386,13 +368,8 @@
      * @param[in] tau Relaxation time of this simulator (0.5 < tau < 2.0).
      * @return Pointer to the newly created simulator.
     */
-<<<<<<< HEAD
-    lbmMixingSimulator2D<T>* addLbmMixingSimulator2D(std::string name, std::string stlFile, std::shared_ptr<arch::Module<T>> module, std::unordered_map<int, Specie<T>*> species,
-                                            std::unordered_map<int, arch::Opening<T>> openings, T charPhysLength, T charPhysVelocity, T alpha, T resolution, T epsilon, T tau);
-=======
     lbmMixingSimulator<T>* addLbmMixingSimulator(std::string name, std::string stlFile, std::shared_ptr<arch::Module<T>> module, std::unordered_map<int, Specie<T>*> species,
                                             std::unordered_map<int, arch::Opening<T>> openings, T charPhysLength, T charPhysVelocity, T resolution, T epsilon, T tau);
->>>>>>> ec84c7c3
 
 
     /**
@@ -411,13 +388,8 @@
      * @param[in] tau Relaxation time of this simulator (0.5 < tau < 2.0).
      * @return Pointer to the newly created simulator.
     */
-<<<<<<< HEAD
-    lbmOocSimulator2D<T>* addLbmOocSimulator2D(std::string name, std::string stlFile, int tissueId, std::string organStlFile, std::shared_ptr<arch::Module<T>> module, std::unordered_map<int, Specie<T>*> species,
-                                            std::unordered_map<int, arch::Opening<T>> openings, T charPhysLength, T charPhysVelocity, T alpha, T resolution, T epsilon, T tau);
-=======
     lbmOocSimulator<T>* addLbmOocSimulator(std::string name, std::string stlFile, int tissueId, std::string organStlFile, std::shared_ptr<arch::Module<T>> module, std::unordered_map<int, Specie<T>*> species,
                                             std::unordered_map<int, arch::Opening<T>> openings, T charPhysLength, T charPhysVelocity, T resolution, T epsilon, T tau);
->>>>>>> ec84c7c3
 
     /**
      * @brief Adds a new simulator to the network.
@@ -425,13 +397,8 @@
      * @param[in] module Shared pointer to the module on which this solver acts.
      * @param[in] openings Map of openings corresponding to the nodes.
     */
-<<<<<<< HEAD
-    essLbmSimulator3D<T>* addEssLbmSimulator3D(std::string name, std::string stlFile, std::shared_ptr<arch::Module<T>> module, std::unordered_map<int, arch::Opening<T>> openings,
-                                        T charPhysLength, T charPhysVelocity, T alpha, T resolution, T epsilon, T tau);
-=======
     essLbmSimulator<T>* addEssLbmSimulator(std::string name, std::string stlFile, std::shared_ptr<arch::Module<T>> module, std::unordered_map<int, arch::Opening<T>> openings,
                                         T charPhysLength, T charPhysVelocity, T resolution, T epsilon, T tau);
->>>>>>> ec84c7c3
 
     /**
      * @brief Set the platform of the simulation.
