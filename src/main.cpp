--- conflicted
+++ resolved
@@ -7,7 +7,6 @@
 
 int main(int argc, char const* argv []) {
 
-<<<<<<< HEAD
     std::string file = argv[1];
 
     std::cout << "[Main] Create simulation object..." << std::endl;
@@ -20,249 +19,6 @@
    
     network.sortGroups();
     network.isNetworkValid();
-=======
-    // Define Network
-    arch::Network<T> network;
-
-    // nodes
-    auto n_01 = network.addNode(-2, 0, false);
-    auto n_02 = network.addNode(0, 0, false);
-    auto n_03 = network.addNode(2, 0, false);
-
-    auto n_11 = network.addNode(-2, -1, false);
-    auto n_12 = network.addNode(-1, -1, false);
-    auto n_13 = network.addNode(0, -1, false);
-    auto n_14 = network.addNode(1, -1, false);
-    auto n_15 = network.addNode(2, -1, false);
-
-    auto n_21 = network.addNode(-3, -2, false);
-    auto n_22 = network.addNode(-2, -2, false);
-    auto n_23 = network.addNode(-1, -2, false);
-    auto n_24 = network.addNode(0, -2, false);
-    auto n_25 = network.addNode(1, -2, false);
-    auto n_26 = network.addNode(2, -2, false);
-    auto n_27 = network.addNode(3, -2, false);
-
-    auto n_31 = network.addNode(-4, -3, false);
-    auto n_32 = network.addNode(-3, -3, false);
-    auto n_33 = network.addNode(-2, -3, false);
-    auto n_34 = network.addNode(-1, -3, false);
-    auto n_35 = network.addNode(0, -3, false);
-    auto n_36 = network.addNode(1, -3, false);
-    auto n_37 = network.addNode(2, -3, false);
-    auto n_38 = network.addNode(3, -3, false);
-    auto n_39 = network.addNode(4, -3, false);
-
-    auto n_41 = network.addNode(-5, -4, false);
-    auto n_42 = network.addNode(-4, -4, false);
-    auto n_43 = network.addNode(-3, -4, false);
-    auto n_44 = network.addNode(-2, -4, false);
-    auto n_45 = network.addNode(-1, -4, false);
-    auto n_46 = network.addNode(0, -4, false);
-    auto n_47 = network.addNode(1, -4, false);
-    auto n_48 = network.addNode(2, -4, false);
-    auto n_49 = network.addNode(3, -4, false);
-    auto n_410 = network.addNode(4, -4, false);
-    auto n_411 = network.addNode(5, -4, false);
-
-    auto n_51 = network.addNode(-6, -5, false);
-    auto n_52 = network.addNode(-5, -5, false);
-    auto n_53 = network.addNode(-4, -5, false);
-    auto n_54 = network.addNode(-3, -5, false);
-    auto n_55 = network.addNode(-2, -5, false);
-    auto n_56 = network.addNode(-1, -5, false);
-    auto n_57 = network.addNode(0, -5, false);
-    auto n_58 = network.addNode(1, -5, false);
-    auto n_59 = network.addNode(2, -5, false);
-    auto n_510 = network.addNode(3, -5, false);
-    auto n_511 = network.addNode(4, -5, false);
-    auto n_512 = network.addNode(5, -5, false);
-    auto n_513 = network.addNode(6, -5, false);
-    
-    auto n_61 = network.addNode(-7, -6, false);
-    auto n_62 = network.addNode(-6, -6, false);
-    auto n_63 = network.addNode(-5, -6, false);
-    auto n_64 = network.addNode(-4, -6, false);
-    auto n_65 = network.addNode(-3, -6, false);
-    auto n_66 = network.addNode(-2, -6, false);
-    auto n_67 = network.addNode(-1, -6, false);
-    auto n_68 = network.addNode(0, -6, false);
-    auto n_69 = network.addNode(1, -6, false);
-    auto n_610 = network.addNode(2, -6, false);
-    auto n_611 = network.addNode(3, -6, false);
-    auto n_612 = network.addNode(4, -6, false);
-    auto n_613 = network.addNode(5, -6, false);
-    auto n_614 = network.addNode(6, -6, false);
-    auto n_615 = network.addNode(7, -6, false);
-
-    auto n_71 = network.addNode(-1, -7, false);
-    auto n_72 = network.addNode(0, -7, false);
-    auto n_73 = network.addNode(1, -7, false);
-
-    auto n_81 = network.addNode(0, -8, false);
-
-    auto n_91 = network.addNode(0, -9, true);
-
-    auto n_1001 = network.addNode(0, 0, true);
-    auto n_1002 = network.addNode(0, 0, true);
-    auto n_1003 = network.addNode(0, 0, true);
-
-    // channels
-    auto cWidth = 50e-6;
-    auto cHeight = 100e-6;
-    auto mLength = 10e-3;   // Meander length
-    auto cLength = 570e-6;  // Channel length
-
-    auto c_01 = network.addChannel(n_01->getId(), n_11->getId(), cHeight, cWidth, cLength, arch::ChannelType::NORMAL);
-    auto c_02 = network.addChannel(n_02->getId(), n_13->getId(), cHeight, cWidth, cLength, arch::ChannelType::NORMAL);
-    auto c_03 = network.addChannel(n_03->getId(), n_15->getId(), cHeight, cWidth, cLength, arch::ChannelType::NORMAL);
-
-    auto c_11 = network.addChannel(n_11->getId(), n_12->getId(), cHeight, cWidth, cLength, arch::ChannelType::NORMAL);
-    auto c_12 = network.addChannel(n_13->getId(), n_12->getId(), cHeight, cWidth, cLength, arch::ChannelType::NORMAL);
-    auto c_13 = network.addChannel(n_13->getId(), n_14->getId(), cHeight, cWidth, cLength, arch::ChannelType::NORMAL);
-    auto c_14 = network.addChannel(n_15->getId(), n_14->getId(), cHeight, cWidth, cLength, arch::ChannelType::NORMAL);
-
-    auto c_21 = network.addChannel(n_11->getId(), n_21->getId(), cHeight, cWidth, cLength, arch::ChannelType::NORMAL);
-    auto c_22 = network.addChannel(n_12->getId(), n_23->getId(), cHeight, cWidth, cLength, arch::ChannelType::NORMAL);
-    auto c_23 = network.addChannel(n_14->getId(), n_25->getId(), cHeight, cWidth, cLength, arch::ChannelType::NORMAL);
-    auto c_24 = network.addChannel(n_15->getId(), n_27->getId(), cHeight, cWidth, cLength, arch::ChannelType::NORMAL);
-
-    auto c_31 = network.addChannel(n_21->getId(), n_22->getId(), cHeight, cWidth, cLength, arch::ChannelType::NORMAL);
-    auto c_32 = network.addChannel(n_23->getId(), n_22->getId(), cHeight, cWidth, cLength, arch::ChannelType::NORMAL);
-    auto c_33 = network.addChannel(n_23->getId(), n_24->getId(), cHeight, cWidth, cLength, arch::ChannelType::NORMAL);
-    auto c_34 = network.addChannel(n_25->getId(), n_24->getId(), cHeight, cWidth, cLength, arch::ChannelType::NORMAL);
-    auto c_35 = network.addChannel(n_25->getId(), n_26->getId(), cHeight, cWidth, cLength, arch::ChannelType::NORMAL);
-    auto c_36 = network.addChannel(n_27->getId(), n_26->getId(), cHeight, cWidth, cLength, arch::ChannelType::NORMAL);
-
-    auto c_41 = network.addChannel(n_21->getId(), n_31->getId(), cHeight, cWidth, cLength+mLength, arch::ChannelType::NORMAL);
-    auto c_42 = network.addChannel(n_22->getId(), n_33->getId(), cHeight, cWidth, mLength, arch::ChannelType::NORMAL);
-    auto c_43 = network.addChannel(n_24->getId(), n_35->getId(), cHeight, cWidth, mLength, arch::ChannelType::NORMAL);
-    auto c_44 = network.addChannel(n_26->getId(), n_37->getId(), cHeight, cWidth, mLength, arch::ChannelType::NORMAL);
-    auto c_45 = network.addChannel(n_27->getId(), n_39->getId(), cHeight, cWidth, cLength+mLength, arch::ChannelType::NORMAL);
-
-    auto c_51 = network.addChannel(n_31->getId(), n_32->getId(), cHeight, cWidth, cLength, arch::ChannelType::NORMAL);
-    auto c_52 = network.addChannel(n_32->getId(), n_33->getId(), cHeight, cWidth, cLength, arch::ChannelType::NORMAL);
-    auto c_53 = network.addChannel(n_33->getId(), n_34->getId(), cHeight, cWidth, cLength, arch::ChannelType::NORMAL);
-    auto c_54 = network.addChannel(n_34->getId(), n_35->getId(), cHeight, cWidth, cLength, arch::ChannelType::NORMAL);
-    auto c_55 = network.addChannel(n_35->getId(), n_36->getId(), cHeight, cWidth, cLength, arch::ChannelType::NORMAL);
-    auto c_56 = network.addChannel(n_36->getId(), n_37->getId(), cHeight, cWidth, cLength, arch::ChannelType::NORMAL);
-    auto c_57 = network.addChannel(n_37->getId(), n_38->getId(), cHeight, cWidth, cLength, arch::ChannelType::NORMAL);
-    auto c_58 = network.addChannel(n_38->getId(), n_39->getId(), cHeight, cWidth, cLength, arch::ChannelType::NORMAL);
-
-    auto c_61 = network.addChannel(n_31->getId(), n_41->getId(), cHeight, cWidth, cLength+mLength, arch::ChannelType::NORMAL);
-    auto c_62 = network.addChannel(n_32->getId(), n_43->getId(), cHeight, cWidth, mLength, arch::ChannelType::NORMAL);
-    auto c_63 = network.addChannel(n_34->getId(), n_45->getId(), cHeight, cWidth, mLength, arch::ChannelType::NORMAL);
-    auto c_64 = network.addChannel(n_36->getId(), n_47->getId(), cHeight, cWidth, mLength, arch::ChannelType::NORMAL);
-    auto c_65 = network.addChannel(n_38->getId(), n_49->getId(), cHeight, cWidth, mLength, arch::ChannelType::NORMAL);
-    auto c_66 = network.addChannel(n_39->getId(), n_411->getId(), cHeight, cWidth, cLength+mLength, arch::ChannelType::NORMAL);
-
-    auto c_71 = network.addChannel(n_41->getId(), n_42->getId(), cHeight, cWidth, cLength, arch::ChannelType::NORMAL);
-    auto c_72 = network.addChannel(n_42->getId(), n_43->getId(), cHeight, cWidth, cLength, arch::ChannelType::NORMAL);
-    auto c_73 = network.addChannel(n_43->getId(), n_44->getId(), cHeight, cWidth, cLength, arch::ChannelType::NORMAL);
-    auto c_74 = network.addChannel(n_44->getId(), n_45->getId(), cHeight, cWidth, cLength, arch::ChannelType::NORMAL);
-    auto c_75 = network.addChannel(n_45->getId(), n_46->getId(), cHeight, cWidth, cLength, arch::ChannelType::NORMAL);
-    auto c_76 = network.addChannel(n_46->getId(), n_47->getId(), cHeight, cWidth, cLength, arch::ChannelType::NORMAL);
-    auto c_77 = network.addChannel(n_47->getId(), n_48->getId(), cHeight, cWidth, cLength, arch::ChannelType::NORMAL);
-    auto c_78 = network.addChannel(n_48->getId(), n_49->getId(), cHeight, cWidth, cLength, arch::ChannelType::NORMAL);
-    auto c_79 = network.addChannel(n_49->getId(), n_410->getId(), cHeight, cWidth, cLength, arch::ChannelType::NORMAL);
-    auto c_710 = network.addChannel(n_410->getId(), n_411->getId(), cHeight, cWidth, cLength, arch::ChannelType::NORMAL);
-
-    auto c_81 = network.addChannel(n_41->getId(), n_51->getId(), cHeight, cWidth, cLength+mLength, arch::ChannelType::NORMAL);
-    auto c_82 = network.addChannel(n_42->getId(), n_53->getId(), cHeight, cWidth, mLength, arch::ChannelType::NORMAL);
-    auto c_83 = network.addChannel(n_44->getId(), n_55->getId(), cHeight, cWidth, mLength, arch::ChannelType::NORMAL);
-    auto c_84 = network.addChannel(n_46->getId(), n_57->getId(), cHeight, cWidth, mLength, arch::ChannelType::NORMAL);
-    auto c_85 = network.addChannel(n_48->getId(), n_59->getId(), cHeight, cWidth, mLength, arch::ChannelType::NORMAL);
-    auto c_86 = network.addChannel(n_410->getId(), n_511->getId(), cHeight, cWidth, mLength, arch::ChannelType::NORMAL);
-    auto c_87 = network.addChannel(n_411->getId(), n_513->getId(), cHeight, cWidth, cLength+mLength, arch::ChannelType::NORMAL);
-
-    auto c_91 = network.addChannel(n_51->getId(), n_52->getId(), cHeight, cWidth, cLength, arch::ChannelType::NORMAL);
-    auto c_92 = network.addChannel(n_52->getId(), n_53->getId(), cHeight, cWidth, cLength, arch::ChannelType::NORMAL);
-    auto c_93 = network.addChannel(n_53->getId(), n_54->getId(), cHeight, cWidth, cLength, arch::ChannelType::NORMAL);
-    auto c_94 = network.addChannel(n_54->getId(), n_55->getId(), cHeight, cWidth, cLength, arch::ChannelType::NORMAL);
-    auto c_95 = network.addChannel(n_55->getId(), n_56->getId(), cHeight, cWidth, cLength, arch::ChannelType::NORMAL);
-    auto c_96 = network.addChannel(n_56->getId(), n_57->getId(), cHeight, cWidth, cLength, arch::ChannelType::NORMAL);
-    auto c_97 = network.addChannel(n_57->getId(), n_58->getId(), cHeight, cWidth, cLength, arch::ChannelType::NORMAL);
-    auto c_98 = network.addChannel(n_58->getId(), n_59->getId(), cHeight, cWidth, cLength, arch::ChannelType::NORMAL);
-    auto c_99 = network.addChannel(n_59->getId(), n_510->getId(), cHeight, cWidth, cLength, arch::ChannelType::NORMAL);
-    auto c_910 = network.addChannel(n_510->getId(), n_511->getId(), cHeight, cWidth, cLength, arch::ChannelType::NORMAL);
-    auto c_911 = network.addChannel(n_511->getId(), n_512->getId(), cHeight, cWidth, cLength, arch::ChannelType::NORMAL);
-    auto c_912 = network.addChannel(n_512->getId(), n_513->getId(), cHeight, cWidth, cLength, arch::ChannelType::NORMAL);
-
-    auto c_101 = network.addChannel(n_51->getId(), n_61->getId(), cHeight, cWidth, cLength+mLength, arch::ChannelType::NORMAL);
-    auto c_102 = network.addChannel(n_52->getId(), n_63->getId(), cHeight, cWidth, mLength, arch::ChannelType::NORMAL);
-    auto c_103 = network.addChannel(n_54->getId(), n_65->getId(), cHeight, cWidth, mLength, arch::ChannelType::NORMAL);
-    auto c_104 = network.addChannel(n_56->getId(), n_67->getId(), cHeight, cWidth, mLength, arch::ChannelType::NORMAL);
-    auto c_105 = network.addChannel(n_58->getId(), n_69->getId(), cHeight, cWidth, mLength, arch::ChannelType::NORMAL);
-    auto c_106 = network.addChannel(n_510->getId(), n_611->getId(), cHeight, cWidth, mLength, arch::ChannelType::NORMAL);
-    auto c_107 = network.addChannel(n_512->getId(), n_613->getId(), cHeight, cWidth, mLength, arch::ChannelType::NORMAL);
-    auto c_108 = network.addChannel(n_513->getId(), n_615->getId(), cHeight, cWidth, cLength+mLength, arch::ChannelType::NORMAL);
-
-    auto c_111 = network.addChannel(n_61->getId(), n_62->getId(), cHeight, cWidth, cLength, arch::ChannelType::NORMAL);
-    auto c_112 = network.addChannel(n_62->getId(), n_63->getId(), cHeight, cWidth, cLength, arch::ChannelType::NORMAL);
-    auto c_113 = network.addChannel(n_63->getId(), n_64->getId(), cHeight, cWidth, cLength, arch::ChannelType::NORMAL);
-    auto c_114 = network.addChannel(n_64->getId(), n_65->getId(), cHeight, cWidth, cLength, arch::ChannelType::NORMAL);
-    auto c_115 = network.addChannel(n_65->getId(), n_66->getId(), cHeight, cWidth, cLength, arch::ChannelType::NORMAL);
-    auto c_116 = network.addChannel(n_66->getId(), n_67->getId(), cHeight, cWidth, cLength, arch::ChannelType::NORMAL);
-    auto c_117 = network.addChannel(n_67->getId(), n_68->getId(), cHeight, cWidth, cLength, arch::ChannelType::NORMAL);
-    auto c_118 = network.addChannel(n_68->getId(), n_69->getId(), cHeight, cWidth, cLength, arch::ChannelType::NORMAL);
-    auto c_119 = network.addChannel(n_69->getId(), n_610->getId(), cHeight, cWidth, cLength, arch::ChannelType::NORMAL);
-    auto c_1110 = network.addChannel(n_610->getId(), n_611->getId(), cHeight, cWidth, cLength, arch::ChannelType::NORMAL);
-    auto c_1111 = network.addChannel(n_611->getId(), n_612->getId(), cHeight, cWidth, cLength, arch::ChannelType::NORMAL);
-    auto c_1112 = network.addChannel(n_612->getId(), n_613->getId(), cHeight, cWidth, cLength, arch::ChannelType::NORMAL);
-    auto c_1113 = network.addChannel(n_613->getId(), n_614->getId(), cHeight, cWidth, cLength, arch::ChannelType::NORMAL);
-    auto c_1114 = network.addChannel(n_614->getId(), n_615->getId(), cHeight, cWidth, cLength, arch::ChannelType::NORMAL);
-
-    auto c_121 = network.addChannel(n_61->getId(), n_71->getId(), cHeight, cWidth, mLength, arch::ChannelType::NORMAL);
-    auto c_122 = network.addChannel(n_62->getId(), n_71->getId(), cHeight, cWidth, mLength, arch::ChannelType::NORMAL);
-    auto c_123 = network.addChannel(n_64->getId(), n_71->getId(), cHeight, cWidth, mLength, arch::ChannelType::NORMAL);
-    auto c_124 = network.addChannel(n_66->getId(), n_72->getId(), cHeight, cWidth, mLength, arch::ChannelType::NORMAL);
-    auto c_125 = network.addChannel(n_68->getId(), n_72->getId(), cHeight, cWidth, mLength, arch::ChannelType::NORMAL);
-    auto c_126 = network.addChannel(n_610->getId(), n_72->getId(), cHeight, cWidth, mLength, arch::ChannelType::NORMAL);
-    auto c_127 = network.addChannel(n_612->getId(), n_73->getId(), cHeight, cWidth, mLength, arch::ChannelType::NORMAL);
-    auto c_128 = network.addChannel(n_614->getId(), n_73->getId(), cHeight, cWidth, mLength, arch::ChannelType::NORMAL);
-    auto c_129 = network.addChannel(n_615->getId(), n_73->getId(), cHeight, cWidth, mLength, arch::ChannelType::NORMAL);
-
-    auto c_131 = network.addChannel(n_71->getId(), n_81->getId(), cHeight, cWidth, 1e-6, arch::ChannelType::NORMAL);
-    auto c_132 = network.addChannel(n_72->getId(), n_81->getId(), cHeight, cWidth, 1e-6, arch::ChannelType::NORMAL);
-    auto c_133 = network.addChannel(n_73->getId(), n_81->getId(), cHeight, cWidth, 1e-6, arch::ChannelType::NORMAL);
-
-    auto c_141 = network.addChannel(n_81->getId(), n_91->getId(), cHeight, cWidth, 1e-6, arch::ChannelType::NORMAL);
-
-    // flowRate pump
-    auto flowRate = 5e-12;   // 1 mm/s
-    auto p_1 = network.addFlowRatePump(n_1001->getId(), n_01->getId(), flowRate);
-    auto p_2 = network.addFlowRatePump(n_1002->getId(), n_02->getId(), flowRate);
-    auto p_3 = network.addFlowRatePump(n_1003->getId(), n_03->getId(), flowRate);
-
-    // Define simulations
-    sim::Simulation<T> sim;
-    sim.setType(sim::Type::_1D);
-    sim.setPlatform(sim::Platform::MIXING);
-    sim.setNetwork(&network);
-
-    // fluids   
-    auto f_0 = sim.addFluid(1e-3, 1e3, 1.0);
-    sim.setContinuousPhase(f_0->getId());
-
-    // Define and set the resistance model
-    sim::ResistanceModel1D<T> resistanceModel = sim::ResistanceModel1D<T>(sim.getContinuousPhase()->getViscosity());
-    sim.setResistanceModel(&resistanceModel);
-
-    // species
-    auto s_1 = sim.addSpecie(5e-10, 1.0);
-
-    // mixture and injection
-    std::unordered_map<int, sim::Specie<T>*> species;
-    std::unordered_map<int, T> concentrations;
-    species.try_emplace(s_1->getId(), s_1);
-    concentrations.try_emplace(s_1->getId(), 1.0);
-    auto m_0 = sim.addDiffusiveMixture(species, concentrations);
-    sim.addMixtureInjection(m_0->getId(), c_02->getId(), 0.0);
-
-    // Define and set the mixing model
-    sim::DiffusionMixingModel<T> diffMixingModel;
-    sim.setMixingModel(&diffMixingModel);
-    sim.diffusiveMixing = true;
 
     // Check if network is valid
     network.isNetworkValid();
@@ -274,66 +30,6 @@
     // results
     result::SimulationResult<T>* result = sim.getSimulationResults();
     result->printLastState();
-/*
-    result->writeDiffusiveMixtures(3);
-    result->writeDiffusiveMixtures(4);
 
-    result->writeDiffusiveMixtures(9);
-    result->writeDiffusiveMixtures(12);
-    result->writeDiffusiveMixtures(11);
-
-    result->writeDiffusiveMixtures(19);
-    result->writeDiffusiveMixtures(27);
-    result->writeDiffusiveMixtures(28);
-    result->writeDiffusiveMixtures(20);
-
-    result->writeDiffusiveMixtures(37);
-    result->writeDiffusiveMixtures(54);
-    result->writeDiffusiveMixtures(59);
-    result->writeDiffusiveMixtures(58);
-    result->writeDiffusiveMixtures(43);
-
-    result->writeDiffusiveMixtures(60);
-    result->writeDiffusiveMixtures(90);
-    result->writeDiffusiveMixtures(92);
-    result->writeDiffusiveMixtures(91);
-    result->writeDiffusiveMixtures(84);
-    result->writeDiffusiveMixtures(71);
-
-    result->writeDiffusiveMixtures(107);
-    result->writeDiffusiveMixtures(169);
-    result->writeDiffusiveMixtures(172);
-    result->writeDiffusiveMixtures(174);
-    result->writeDiffusiveMixtures(170);
-    result->writeDiffusiveMixtures(161);
-    result->writeDiffusiveMixtures(129);
-
-    result->writeDiffusiveMixtures(243);
-    result->writeDiffusiveMixtures(253);
-    result->writeDiffusiveMixtures(237);
-*/
->>>>>>> a85a87f0
-
-    result->writeDiffusiveMixtures(279);
-    result->writeDiffusiveMixtures(289);
-    result->writeDiffusiveMixtures(253);
-
-<<<<<<< HEAD
-    std::cout << "[Main] Results..." << std::endl;
-    // Print the results
-    testSimulation.getSimulationResults()->printStates();
-
-    porting::resultToJSON<T>("result.json", &testSimulation );
-=======
-    result->writeDiffusiveMixtures(290);
-
-/*
-    result->writeDiffusiveMixtures(185);
-    result->writeDiffusiveMixtures(184);
-    result->writeDiffusiveMixtures(182);
->>>>>>> a85a87f0
-
-    result->writeDiffusiveMixtures(187);
-*/
     return 0;
 }