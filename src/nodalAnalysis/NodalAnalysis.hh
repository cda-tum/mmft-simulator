--- conflicted
+++ resolved
@@ -3,168 +3,6 @@
 namespace nodal {
 
 template<typename T>
-<<<<<<< HEAD
-void conductNodalAnalysis( const arch::Network<T>* network)
-    {
-    const int nNodes = network->getNodes().size() - 1;    // -1 due to ground node
-    std::unordered_set<int> conductingNodeIds;
-    std::unordered_map<int, int> groundNodeIds;
-
-    // Sort nodes into conducting nodes and ground nodes.
-    // First loop, all nodes with id > 0 are conducting nodes.
-    int iPump = nNodes;
-    for (const auto& [key, group] : network->getGroups()) {
-        for (const auto& nodeId : group->nodeIds) {
-            if(!network->getNodes().at(nodeId)->getGround() && nodeId != group->groundNodeId) {
-                conductingNodeIds.emplace(nodeId);
-            } else if (!network->getNodes().at(nodeId)->getGround() && nodeId == group->groundNodeId) {
-                groundNodeIds.emplace(nodeId, iPump);
-                iPump++;
-            }
-        }
-    }
-
-    const int nPressurePumps = network->getPressurePumps().size() + groundNodeIds.size();
-    const int nNodesAndPressurePumps = nNodes + nPressurePumps;
-
-    // Generate empty matrix A and vector z
-    Eigen::MatrixXd A = Eigen::MatrixXd::Zero(nNodesAndPressurePumps, nNodesAndPressurePumps);  // matrix A = [G, B; C, D]
-    Eigen::VectorXd z = Eigen::VectorXd::Zero(nNodesAndPressurePumps);                          // vector z = [i; e]
-
-    // loop through channels and build matrix G
-    for (const auto& channel : network->getChannels()) {
-        auto nodeAMatrixId = channel.second->getNodeA();
-        auto nodeBMatrixId = channel.second->getNodeB();
-        const T conductance = 1. / channel.second->getResistance();
-
-        // main diagonal elements of G
-        if (!network->getNodes().at(nodeAMatrixId)->getGround()) {
-            A(nodeAMatrixId, nodeAMatrixId) += conductance;
-        }
-
-        if (!network->getNodes().at(nodeBMatrixId)->getGround()) {
-            A(nodeBMatrixId, nodeBMatrixId) += conductance;
-        }
-
-        // minor diagonal elements of G (if no ground node was present)
-        if (!network->getNodes().at(nodeAMatrixId)->getGround() && !network->getNodes().at(nodeBMatrixId)->getGround()) {
-            A(nodeAMatrixId, nodeBMatrixId) -= conductance;
-            A(nodeBMatrixId, nodeAMatrixId) -= conductance;
-        }
-    }
-
-    // Update the reference pressure for each group
-    for (const auto& [key, group] : network->getGroups()) {
-        if (group->initialized) {
-            auto& node = network->getNodes().at(group->groundNodeId);
-            group->pRef = node->getPressure();
-            int pumpId = groundNodeIds.at(group->groundNodeId);
-
-            A(group->groundNodeId, pumpId) = 1;   // matrix B
-            A(pumpId, group->groundNodeId) = 1;   // matrix C
-
-            z(pumpId) = node->getPressure();
-        }
-    }
-
-    // loop through pressurePumps and build matrix B, C and vector e
-    for (const auto& pressurePump : network->getPressurePumps()) {
-        auto nodeAMatrixId = pressurePump.second->getNodeA();
-        auto nodeBMatrixId = pressurePump.second->getNodeB();
-
-        if (contains(conductingNodeIds, nodeAMatrixId)) {
-            A(nodeAMatrixId, iPump) = -1;   // matrix B
-            A(iPump, nodeAMatrixId) = -1;   // matrix C
-        }
-
-        if (contains(conductingNodeIds, nodeBMatrixId)) {
-            A(nodeBMatrixId, iPump) = 1;   // matrix B
-            A(iPump, nodeBMatrixId) = 1;   // matrix C
-        }
-
-        z(iPump) = pressurePump.second->getPressure();
-
-        iPump++;
-    }
-
-    // loop through flowRatePumps and build vector i
-    for (const auto& flowRatePump : network->getFlowRatePumps()) {
-        auto nodeAMatrixId = flowRatePump.second->getNodeA();
-        auto nodeBMatrixId = flowRatePump.second->getNodeB();
-        const T flowRate = flowRatePump.second->getFlowRate();
-
-        if (contains(conductingNodeIds, nodeAMatrixId)){
-            z(nodeAMatrixId) = -flowRate;
-        }
-        if (contains(conductingNodeIds, nodeBMatrixId)){
-            z(nodeBMatrixId) = flowRate;
-        }
-    }
-
-    // solve equation x = A^(-1) * z
-    VectorXd x = A.colPivHouseholderQr().solve(z);
-
-    // set pressure of nodes to result value
-    for (const auto& [key, group] : network->getGroups()) {
-        for (auto nodeMatrixId : group->nodeIds) {
-            auto& node = network->getNodes().at(nodeMatrixId);
-            if (contains(conductingNodeIds, nodeMatrixId)) {
-                node->setPressure(x(nodeMatrixId));
-            } else if (node->getGround()) {
-                node->setPressure(0.0);
-            }
-        }
-    }
-
-    for (auto& channel : network->getChannels()) {
-        auto& nodeA = network->getNodes().at(channel.second->getNodeA());
-        auto& nodeB = network->getNodes().at(channel.second->getNodeB());
-        channel.second->setPressure(nodeA->getPressure() - nodeB->getPressure());
-    }
-
-    // set flow rate at pressure pumps
-    iPump = nNodes;
-    for (auto& pressurePump : network->getPressurePumps()){
-        pressurePump.second->setFlowRate(x(iPump));
-        iPump++;
-    }
-
-    // Initialize the ground nodes of the groups
-    for (const auto& [key, group] : network->getGroups()) {
-        if (!group->initialized && !group->grounded) {
-            T pMin = -1.0;
-            for (auto nodeId : group->nodeIds) {
-                if (pMin < 0.0) {
-                    pMin = x(nodeId);
-                    group->groundNodeId = nodeId;
-                }
-                if (x(nodeId) < pMin) {
-                    pMin = x(nodeId);
-                    group->groundNodeId = nodeId;
-                }
-            }
-            for (auto channelId : group->channelIds) {
-                if (network->getChannels().at(channelId)->getNodeA() == group->groundNodeId) {
-                    group->groundChannelId = channelId;
-                } 
-                else if (network->getChannels().at(channelId)->getNodeB() == group->groundNodeId) {
-                    group->groundChannelId = channelId;
-                }
-            }
-            groundNodeIds.emplace(group->groundNodeId, 0);
-            conductingNodeIds.erase(group->groundNodeId);
-            group->initialized = true;
-        }
-    }
-}
-
-template<typename T>
-bool conductNodalAnalysis( const arch::Network<T>* network, std::unordered_map<int, std::unique_ptr<sim::CFDSimulator<T,DIMENSION>>>& cfdSimulators)
-    {
-    const int nNodes = network->getNodes().size() - 1;    // -1 due to ground node
-    std::unordered_set<int> conductingNodeIds;
-    std::unordered_map<int, int> groundNodeIds;
-=======
 NodalAnalysis<T>::NodalAnalysis(const arch::Network<T>* network_) {
     network = network_;
     nNodes = network->getNodes().size() + network->getVirtualNodes();
@@ -178,7 +16,6 @@
         assert(module->getModuleType() == arch::ModuleType::ESS_LBM);
         #endif
     }
->>>>>>> 13fc3468
 
     // Sort nodes into conducting nodes and ground nodes.
     // First loop, all nodes with id > 0 are conducting nodes.
@@ -291,65 +128,8 @@
     }
 }
 
-<<<<<<< HEAD
-    // loop through modules
-    for (const auto& [key, module] : network->getModules()) {
-        // For now only LBM modules implemented.
-        #ifndef USE_ESSLBM
-        assert(module->getModuleType() == arch::ModuleType::LBM);
-        #elif USE_ESSLBM
-        assert(module->getModuleType() == arch::ModuleType::ESS_LBM);
-        #endif
-    }
-
-    for (const auto& [key, cfdSimulator] : cfdSimulators) {
-        // If module is not initialized (1st loop), loop over channels of fully connected graph
-        if ( ! cfdSimulator->getInitialized() ) {
-            for (const auto& [key, channel] : cfdSimulator->getNetwork()->getChannels()) {
-                auto nodeAMatrixId = channel->getNodeA();
-                auto nodeBMatrixId = channel->getNodeB();
-                const T conductance = 1. / channel->getResistance();
-
-                // main diagonal elements of G
-                if (contains(conductingNodeIds, nodeAMatrixId)) {
-                    A(nodeAMatrixId, nodeAMatrixId) += conductance;
-                }
-
-                if (contains(conductingNodeIds, nodeBMatrixId)) {
-                    A(nodeBMatrixId, nodeBMatrixId) += conductance;
-                }
-
-                // minor diagonal elements of G (if no ground node was present)
-                if (contains(conductingNodeIds, nodeAMatrixId) && contains(conductingNodeIds, nodeBMatrixId)) {
-                    A(nodeAMatrixId, nodeBMatrixId) -= conductance;
-                    A(nodeBMatrixId, nodeAMatrixId) -= conductance;
-                }
-            }
-        }
-        /* If module is initialized, loop over boundary nodes and:
-            *  - read pressure for ground nodes
-            *  - read flow rate for conducting nodes
-            */
-        else if ( cfdSimulator->getInitialized() ) {
-            for (const auto& [key, node] : cfdSimulator->getModule()->getNodes()) {
-                // Write the module's flowrates into vector i if the node is not a group's ground node
-                if (contains(conductingNodeIds, key)) {
-                    T flowRate = cfdSimulator->getFlowRates().at(key) * cfdSimulator->getOpenings().at(key).height;
-                    z(key) = -flowRate;
-                } 
-                // Write module's pressure into matrix B, C and vector e
-                else if (contains(groundNodeIds, key)) {
-                    T pressure = cfdSimulator->getPressures().at(key);
-                    node->setPressure(pressure);
-                }
-            }
-        }
-    }
-
-=======
 template<typename T>
 void NodalAnalysis<T>::updateReferenceP() {
->>>>>>> 13fc3468
     // Update the reference pressure for each group
     for (const auto& [key, group] : network->getGroups()) {
         if (group->initialized) {
@@ -440,24 +220,6 @@
     }
 }
 
-<<<<<<< HEAD
-    // Set the pressures and flow rates on the boundary nodes of the modules
-    for (auto& cfdSimulator : cfdSimulators) {
-        std::unordered_map<int, T> old_pressures = cfdSimulator.second->getPressures();
-        std::unordered_map<int, T> old_flowrates = cfdSimulator.second->getFlowRates();
-        std::unordered_map<int, T> pressures_ = cfdSimulator.second->getPressures();
-        std::unordered_map<int, T> flowRates_ = cfdSimulator.second->getFlowRates();
-        for (auto& [key, node] : cfdSimulator.second->getModule()->getNodes()){
-            // Communicate pressure to the module
-            if (contains(conductingNodeIds, key)) {
-                T old_pressure = old_pressures.at(key);
-                T new_pressure = node->getPressure();
-                T set_pressure = 0.0;
-                if (old_pressure > 0 ) {
-                    set_pressure = old_pressure + cfdSimulator.second->getAlpha() * ( new_pressure - old_pressure );
-                } else {
-                    set_pressure = new_pressure;
-=======
 template<typename T>
 void NodalAnalysis<T>::initGroundNodes() {
     // Initialize the ground nodes of the groups
@@ -468,59 +230,24 @@
                 if (pMin < 0.0) {
                     pMin = x(nodeId);
                     group->groundNodeId = nodeId;
->>>>>>> 13fc3468
                 }
                 if (x(nodeId) < pMin) {
                     pMin = x(nodeId);
                     group->groundNodeId = nodeId;
                 }
             }
-<<<<<<< HEAD
-            // Communicate the flow rate to the module
-            else if (contains(groundNodeIds, key)) {
-                T old_flowRate = old_flowrates.at(key) ;
-                T new_flowRate = x(groundNodeIds.at(key)) / cfdSimulator.second->getOpenings().at(key).width;
-                T set_flowRate = 0.0;
-                if (old_flowRate > 0 ) {
-                    set_flowRate = old_flowRate + 5 * cfdSimulator.second->getAlpha() *  ( new_flowRate - old_flowRate );
-                } else {
-                    set_flowRate = new_flowRate;
-                }
-                flowRates_.at(key) = set_flowRate;
-
-                /* Debug mode
-                std::cout << "[NodalAnalysis] at node " << key << " we set flow rate 2 is at " << set_flowRate << " [m^2/s] " <<
-                    " from old " << old_flowRate << " and new " << new_flowRate << std::endl;
-                */
-
-                if (abs(old_flowRate - new_flowRate) > 1e-2) {
-                    pressureConvergence = false;
-=======
             for (auto channelId : group->channelIds) {
                 if (network->getChannels().at(channelId)->getNodeA() == group->groundNodeId) {
                     group->groundChannelId = channelId;
                 } 
                 else if (network->getChannels().at(channelId)->getNodeB() == group->groundNodeId) {
                     group->groundChannelId = channelId;
->>>>>>> 13fc3468
                 }
             }
             groundNodeIds.emplace(group->groundNodeId, 0);
             conductingNodeIds.erase(group->groundNodeId);
             group->initialized = true;
         }
-<<<<<<< HEAD
-        cfdSimulator.second->setPressures(pressures_);
-        cfdSimulator.second->setFlowRates(flowRates_);
-    }
-
-    // set flow rate at pressure pumps
-    iPump = nNodes;
-    for (auto& pressurePump : network->getPressurePumps()){
-        pressurePump.second->setFlowRate(x(iPump));
-        iPump++;
-=======
->>>>>>> 13fc3468
     }
 }
 
@@ -575,11 +302,7 @@
                 flowRates_.at(nodeId) = flowRate;
             }
             cfdSimulator->setGroundNodes(groundNodes);
-<<<<<<< HEAD
-            cfdSimulator->setFlowRates(flowRates_);
-=======
             cfdSimulator->storeFlowRates(flowRates_);
->>>>>>> 13fc3468
             cfdSimulator->setInitialized(true);
         }
     }
