#include "NodalAnalysis.h"

namespace nodal {

template<typename T>
NodalAnalysis<T>::NodalAnalysis(const arch::Network<T>* network_) {
    network = network_;
    nNodes = network->getNodes().size() + network->getVirtualNodes();

    // loop through modules
    for (const auto& [key, module] : network->getModules()) {
        // For now only LBM modules implemented.
        #ifndef USE_ESSLBM
        assert(module->getModuleType() == arch::ModuleType::LBM);
        #elif USE_ESSLBM
        assert(module->getModuleType() == arch::ModuleType::ESS_LBM);
        #endif
    }

    // Sort nodes into conducting nodes and ground nodes.
    // First loop, all nodes with id > 0 are conducting nodes.
    int iPump = nNodes;
    for (const auto& [key, group] : network->getGroups()) {
        for (const auto& nodeId : group->nodeIds) {
            // The node is a conducting node
            if(!network->getNodes().at(nodeId)->getGround() && nodeId != group->groundNodeId) {
                conductingNodeIds.emplace(nodeId);
            } 
            // The node is an overall ground node, or counts as ground to a group
            else if (!network->getNodes().at(nodeId)->getGround() && nodeId == group->groundNodeId) {
                groundNodeIds.emplace(nodeId, iPump);
                iPump++;
            }
        }
    }
    
    nPressurePumps = network->getPressurePumps().size() + groundNodeIds.size();
    int nNodesAndPressurePumps = nNodes + nPressurePumps + network->getModules().size();

    A = Eigen::MatrixXd::Zero(nNodesAndPressurePumps, nNodesAndPressurePumps);
    z = Eigen::VectorXd::Zero(nNodesAndPressurePumps);
    x = Eigen::VectorXd::Zero(nNodesAndPressurePumps);

}

template<typename T>
void NodalAnalysis<T>::clear() {

    pressureConvergence = true;

    conductingNodeIds.clear();
    groundNodeIds.clear();

    int iPump = network->getNodes().size() + network->getVirtualNodes() + network->getPressurePumps().size();

    for (const auto& [key, group] : network->getGroups()) {
        for (const auto& nodeId : group->nodeIds) {
            // The node is a conducting node
            if(!network->getNodes().at(nodeId)->getGround() && nodeId != group->groundNodeId) {
                conductingNodeIds.emplace(nodeId);
            } 
            // The node is an overall ground node, or counts as ground to a group
            else if (!network->getNodes().at(nodeId)->getGround() && nodeId == group->groundNodeId) {
                groundNodeIds.emplace(nodeId, iPump);
                iPump++;
            }
        }
    }

    int nNodesAndPressurePumps = nNodes + nPressurePumps + groundNodeIds.size();

    A = Eigen::MatrixXd::Zero(nNodesAndPressurePumps, nNodesAndPressurePumps);
    z = Eigen::VectorXd::Zero(nNodesAndPressurePumps);
<<<<<<< HEAD
    x.resize(nNodesAndPressurePumps);

    xPrev.resize(nNodesAndPressurePumps);
    zPrev.resize(nNodesAndPressurePumps);
=======
    x = Eigen::VectorXd::Zero(nNodesAndPressurePumps);
>>>>>>> 13fc3468

    A.setZero();
    z.setZero();
}

template<typename T>
void NodalAnalysis<T>::conductNodalAnalysis() {
    clear();
    readConductance();
    readPressurePumps();
    readFlowRatePumps();
    solve();
    setResults();
    initGroundNodes();
}

template<typename T>
bool NodalAnalysis<T>::conductNodalAnalysis(std::unordered_map<int, std::unique_ptr<sim::CFDSimulator<T>>>& cfdSimulators) {
    clear();
    readConductance();
    readCfdSimulators(cfdSimulators);
    updateReferenceP();
    readPressurePumps();
    readFlowRatePumps();
    solve();
    setResults();
    writeCfdSimulators(cfdSimulators);
    initGroundNodes(cfdSimulators);
    return pressureConvergence;
}

template<typename T>
void NodalAnalysis<T>::readConductance() {
    // loop through channels and build matrix G
    for (const auto& channel : network->getChannels()) {
        auto nodeAMatrixId = channel.second->getNodeA();
        auto nodeBMatrixId = channel.second->getNodeB();
        const T conductance = 1. / channel.second->getResistance();

        // main diagonal elements of G
        if (!network->getNodes().at(nodeAMatrixId)->getGround()) {
            A(nodeAMatrixId, nodeAMatrixId) += conductance;
        }

        if (!network->getNodes().at(nodeBMatrixId)->getGround()) {
            A(nodeBMatrixId, nodeBMatrixId) += conductance;
        }

        // minor diagonal elements of G (if no ground node was present)
        if (!network->getNodes().at(nodeAMatrixId)->getGround() && !network->getNodes().at(nodeBMatrixId)->getGround()) {
            A(nodeAMatrixId, nodeBMatrixId) -= conductance;
            A(nodeBMatrixId, nodeAMatrixId) -= conductance;
        }
    }
}

template<typename T>
void NodalAnalysis<T>::updateReferenceP() {
    // Update the reference pressure for each group
    for (const auto& [key, group] : network->getGroups()) {
        if (group->initialized) {
            auto& node = network->getNodes().at(group->groundNodeId);
            group->pRef = node->getPressure();
            int pumpId = groundNodeIds.at(group->groundNodeId);

            A(group->groundNodeId, pumpId) = 1;   // matrix B
            A(pumpId, group->groundNodeId) = 1;   // matrix C

            z(pumpId) = node->getPressure();
        }
    }
}

template<typename T>
void NodalAnalysis<T>::readPressurePumps() {
    int iPump = nNodes;
    // loop through pressurePumps and build matrix B, C and vector e
    for (const auto& pressurePump : network->getPressurePumps()) {
        auto nodeAMatrixId = pressurePump.second->getNodeA();
        auto nodeBMatrixId = pressurePump.second->getNodeB();

        if (contains(conductingNodeIds, nodeAMatrixId)) {
            A(nodeAMatrixId, iPump) = -1;   // matrix B
            A(iPump, nodeAMatrixId) = -1;   // matrix C
        }

        if (contains(conductingNodeIds, nodeBMatrixId)) {
            A(nodeBMatrixId, iPump) = 1;   // matrix B
            A(iPump, nodeBMatrixId) = 1;   // matrix C
        }

        z(iPump) = pressurePump.second->getPressure();

        iPump++;
    }
}

template<typename T>
void NodalAnalysis<T>::readFlowRatePumps() {
    // loop through flowRatePumps and build vector i
    for (const auto& flowRatePump : network->getFlowRatePumps()) {
        auto nodeAMatrixId = flowRatePump.second->getNodeA();
        auto nodeBMatrixId = flowRatePump.second->getNodeB();
        const T flowRate = flowRatePump.second->getFlowRate();

        if (contains(conductingNodeIds, nodeAMatrixId)){
            z(nodeAMatrixId) = -flowRate;
        }
        if (contains(conductingNodeIds, nodeBMatrixId)){
            z(nodeBMatrixId) = flowRate;
        }
    }
}

template<typename T>
void NodalAnalysis<T>::solve() {
    xPrev = x;
    // solve equation x = A^(-1) * z
    x = A.colPivHouseholderQr().solve(z);

    T prev = 0.0;
    if (L2_Error_x.size() > 0) {
        prev = L2_Error_x.back();
    }

    if (xPrev.size() == x.size()) {
        Eigen::VectorXd xDiff = xPrev - x;
        L1_Error_x.push_back(xDiff.lpNorm<1>());
        L2_Error_x.push_back(xDiff.lpNorm<2>());
        L_inf_Error_x.push_back(xDiff.lpNorm<Eigen::Infinity>());
        if (L2_Error_x.size() > 1) {
            dL2_Error_x_dt.push_back(L2_Error_x.back() - prev);
        }
    }

    if (zPrev.size() == z.size()) {
        Eigen::VectorXd zDiff = zPrev - z;
        //std::cout << zDiff.lpNorm<1>() << "\t" << zDiff.lpNorm<2>() << std::endl;
        //std::cout << zDiff <<std::endl;
        L1_Error_z.push_back(zDiff.lpNorm<1>());
        L2_Error_z.push_back(zDiff.lpNorm<2>());
        L_inf_Error_z.push_back(zDiff.lpNorm<Eigen::Infinity>());
    }

    zPrev = z;
}

template<typename T>
void NodalAnalysis<T>::setResults() {
    // set pressure of nodes to result value
    for (const auto& [key, group] : network->getGroups()) {
        for (auto nodeMatrixId : group->nodeIds) {
            auto& node = network->getNodes().at(nodeMatrixId);
            if (contains(conductingNodeIds, nodeMatrixId)) {
                node->setPressure(x(nodeMatrixId));
            } else if (node->getGround()) {
                node->setPressure(0.0);
            }
        }
    }

    for (auto& channel : network->getChannels()) {
        auto& nodeA = network->getNodes().at(channel.second->getNodeA());
        auto& nodeB = network->getNodes().at(channel.second->getNodeB());
        channel.second->setPressure(nodeA->getPressure() - nodeB->getPressure());
    }

    // set flow rate at pressure pumps
    int iPump = nNodes;
    for (auto& pressurePump : network->getPressurePumps()){
        pressurePump.second->setFlowRate(x(iPump));
        iPump++;
    }
}

template<typename T>
void NodalAnalysis<T>::initGroundNodes() {
    // Initialize the ground nodes of the groups
    for (const auto& [key, group] : network->getGroups()) {
        if (!group->initialized && !group->grounded) {
            T pMin = -1.0;
            for (auto nodeId : group->nodeIds) {
                if (pMin < 0.0) {
                    pMin = x(nodeId);
                    group->groundNodeId = nodeId;
                }
                if (x(nodeId) < pMin) {
                    pMin = x(nodeId);
                    group->groundNodeId = nodeId;
                }
            }
            for (auto channelId : group->channelIds) {
                if (network->getChannels().at(channelId)->getNodeA() == group->groundNodeId) {
                    group->groundChannelId = channelId;
                } 
                else if (network->getChannels().at(channelId)->getNodeB() == group->groundNodeId) {
                    group->groundChannelId = channelId;
                }
            }
            groundNodeIds.emplace(group->groundNodeId, 0);
            conductingNodeIds.erase(group->groundNodeId);
            group->initialized = true;
        }
    }
}

template<typename T>
void NodalAnalysis<T>::initGroundNodes(std::unordered_map<int, std::unique_ptr<sim::CFDSimulator<T>>>& cfdSimulators) {
    // Initialize the ground nodes of the groups
    for (const auto& [key, group] : network->getGroups()) {
        if (!group->initialized && !group->grounded) {
            T pMin = -1.0;
            for (auto nodeId : group->nodeIds) {
                if (pMin < 0.0) {
                    pMin = x(nodeId);
                    group->groundNodeId = nodeId;
                }
                if (x(nodeId) < pMin) {
                    pMin = x(nodeId);
                    group->groundNodeId = nodeId;
                }
            }
            for (auto channelId : group->channelIds) {
                if (network->getChannels().at(channelId)->getNodeA() == group->groundNodeId) {
                    group->groundChannelId = channelId;
                } 
                else if (network->getChannels().at(channelId)->getNodeB() == group->groundNodeId) {
                    group->groundChannelId = channelId;
                }
            }
            groundNodeIds.emplace(group->groundNodeId, 0);
            conductingNodeIds.erase(group->groundNodeId);
            group->initialized = true;
        }
    }

    // Loop over modules to set the ground nodes
    for (const auto& [key, cfdSimulator] : cfdSimulators) {
        if ( ! cfdSimulator->getInitialized() ) {
            std::unordered_map<int, T> flowRates_ = cfdSimulator->getFlowRates();
            std::unordered_map<int, bool> groundNodes;
            for (const auto& [nodeId, node] : cfdSimulator->getModule()->getNodes()) {
                T flowRate = 0.0;
                if (contains(groundNodeIds, nodeId)) {
                    groundNodes.try_emplace(nodeId, true);
                    for (auto& [key, group] : network->getGroups()) {
                        if (nodeId == group->groundNodeId) {
                            T height = network->getChannels().at(group->groundChannelId)->getHeight();
                            flowRate = network->getChannels().at(group->groundChannelId)->getFlowRate()/height;
                        }
                    }
                } else {
                    groundNodes.try_emplace(nodeId, false);
                }
                flowRates_.at(nodeId) = flowRate;
            }
            cfdSimulator->setGroundNodes(groundNodes);
            cfdSimulator->storeFlowRates(flowRates_);
            cfdSimulator->setInitialized(true);
        }
    }
}

template<typename T>
void NodalAnalysis<T>::readCfdSimulators(std::unordered_map<int, std::unique_ptr<sim::CFDSimulator<T>>>& cfdSimulators) {
    for (const auto& [key, cfdSimulator] : cfdSimulators) {
        // If module is not initialized (1st loop), loop over channels of fully connected graph
        if ( ! cfdSimulator->getInitialized() ) {
            for (const auto& [key, channel] : cfdSimulator->getNetwork()->getChannels()) {
                auto nodeAMatrixId = channel->getNodeA();
                auto nodeBMatrixId = channel->getNodeB();
                const T conductance = 1. / channel->getResistance();

                // main diagonal elements of G
                if (contains(conductingNodeIds, nodeAMatrixId)) {
                    A(nodeAMatrixId, nodeAMatrixId) += conductance;
                }

                if (contains(conductingNodeIds, nodeBMatrixId)) {
                    A(nodeBMatrixId, nodeBMatrixId) += conductance;
                }

                // minor diagonal elements of G (if no ground node was present)
                if (contains(conductingNodeIds, nodeAMatrixId) && contains(conductingNodeIds, nodeBMatrixId)) {
                    A(nodeAMatrixId, nodeBMatrixId) -= conductance;
                    A(nodeBMatrixId, nodeAMatrixId) -= conductance;
                }
            }
        }
        /* If module is initialized, loop over boundary nodes and:
            *  - read pressure for ground nodes
            *  - read flow rate for conducting nodes
            */
        else if ( cfdSimulator->getInitialized() ) {
            for (const auto& [key, node] : cfdSimulator->getModule()->getNodes()) {
                // Write the module's flowrates into vector i if the node is not a group's ground node
                if (contains(conductingNodeIds, key)) {
                    T flowRate = cfdSimulator->getFlowRates().at(key) * cfdSimulator->getOpenings().at(key).height;
                    z(key) = -flowRate;
                } 
                // Write module's pressure into matrix B, C and vector e
                else if (contains(groundNodeIds, key)) {
                    T pressure = cfdSimulator->getPressures().at(key);
                    node->setPressure(pressure);
                }
            }
        }
    }
}

template<typename T>
void NodalAnalysis<T>::writeCfdSimulators(std::unordered_map<int, std::unique_ptr<sim::CFDSimulator<T>>>& cfdSimulators) {

    // Set the pressures and flow rates on the boundary nodes of the modules
    for (auto& cfdSimulator : cfdSimulators) {
        T dt = 4.16667e-7;
        std::unordered_map<int, T> old_pressures = cfdSimulator.second->getPressures();
        std::unordered_map<int, T> old_flowrates = cfdSimulator.second->getFlowRates();
        std::unordered_map<int, T> pressures_ = cfdSimulator.second->getPressures();
        std::unordered_map<int, T> flowRates_ = cfdSimulator.second->getFlowRates();
        for (auto& [key, node] : cfdSimulator.second->getModule()->getNodes()){
            // Communicate pressure to the module
            if (contains(conductingNodeIds, key)) {
                int nodeId = key;
                T old_pressure = old_pressures.at(key);
                T new_pressure = node->getPressure();
                T set_pressure = 0.0;
                T dp_dt = 1000;
                if (nodalError.count(key) && nodalError.at(nodeId).size() > 2) {
                    dp_dt = (std::abs(nodalError.at(nodeId)[nodalError.at(nodeId).size() - 1] - nodalError.at(nodeId)[nodalError.at(nodeId).size() - 2]) / dt) + 1e-12;
                }
                if (old_pressure > 0 ) {
                    T relaxation = std::min(cfdSimulator.second->getAlpha()*(1.0/dp_dt), 0.0005);
                    std::cout << "relaxation = " << relaxation << std::endl;
                    set_pressure = old_pressure + ( new_pressure - old_pressure ) * relaxation;
                } else {
                    set_pressure = new_pressure;
                }
                pressures_.at(key) = set_pressure;

                if (abs(old_pressure - new_pressure) > 1e-2) {
                    pressureConvergence = false;
                }
            }
            // Communicate the flow rate to the module
            else if (contains(groundNodeIds, key)) {
                int nodeId = key;
                T old_flowRate = old_flowrates.at(key) ;
                T new_flowRate = x(groundNodeIds.at(key)) / cfdSimulator.second->getOpenings().at(key).width;
                T set_flowRate = 0.0;
                T dp_dt = 1000;
                if (nodalError.count(key) && nodalError.at(nodeId).size() > 2) {
                    dp_dt = (std::abs(nodalError.at(nodeId)[nodalError.at(nodeId).size() - 1] - nodalError.at(nodeId)[nodalError.at(nodeId).size() - 2]) / dt) + 1e-12;
                }
                if (old_flowRate > 0 ) {
                    T relaxation = std::min(cfdSimulator.second->getAlpha()*(1.0/dp_dt), 0.0005);
                    std::cout << "relaxation = " << relaxation << std::endl;
                    set_flowRate = old_flowRate + 5 * ( new_flowRate - old_flowRate ) * relaxation;
                } else {
                    set_flowRate = new_flowRate;
                }
                flowRates_.at(key) = set_flowRate;

                if (abs(old_flowRate - new_flowRate) > 1e-2) {
                    pressureConvergence = false;
                }
            }
        }
        cfdSimulator.second->storePressures(pressures_);
        cfdSimulator.second->storeFlowRates(flowRates_);
    }
}

template<typename T>
bool NodalAnalysis<T>::contains( const std::unordered_set<int>& set, int key) {
    bool contain = false;
    for (auto& nodeId : set) {
        if (key == nodeId) {
            contain = true;
        }
    }
    return contain;
}

template<typename T>
bool NodalAnalysis<T>::contains( const std::unordered_map<int, int>& map, int key) {
    bool contain = false;
    for (auto& [nodeId, pumpId] : map) {
        if (key == nodeId) {
            contain = true;
        }
    }
    return contain;
}

template<typename T>
void NodalAnalysis<T>::printSystem() {
    std::cout << "Matrix A:\n" << A  << "\n\n" << std::endl;
    std::cout << "Vector z:\n" << z  << "\n\n" << std::endl;
    std::cout << "Vector x:\n" << x  << "\n\n" << std::endl;
}

template<typename T>
void NodalAnalysis<T>::writeNorms() {

    long unsigned int i = 0;

    long unsigned int minimum = std::min({L1_Error_x.size(), L1_Error_z.size(), dL2_Error_x_dt.size()});

    std::string outputFileName = "ErrorNorms.csv";
    std::cout << "Generating CSV file: " << outputFileName << std::endl;
    // Open a file in write mode.
    std::ofstream outputFile;
    outputFile.open(outputFileName); // TODO maybe define this inside of the loop
    // Write the header to the CSV file TODO adapt this to fit the specific mixture
    //outputFile << "i,x_L1,x_L2,x_L_inf,z_L1,z_L2,z_L_inf,dL2x_dt\n";
    outputFile << "i,n2,n8,n9,n4,n10,n11,n5,n12,n13,n7,n14,n15,sim0L2,sim1L2,sim2L2,sim3L2,x_L2\n";
    // Calculate and write the values to the file
    /*
    while(i < minimum) {
        outputFile << i << ",";
        outputFile << std::setprecision(4) << L1_Error_x.at(i) << ",";
        outputFile << std::setprecision(4) << L2_Error_x.at(i) << ",";
        outputFile << std::setprecision(4) << L_inf_Error_x.at(i) << ",";
        outputFile << std::setprecision(4) << L1_Error_z.at(i) << ",";
        outputFile << std::setprecision(4) << L2_Error_z.at(i) << ",";
        outputFile << std::setprecision(4) << L_inf_Error_z.at(i) << ",";
        outputFile << std::setprecision(4) << dL2_Error_x_dt.at(i) << "\n";
        i++;
    }*/
    while(i < minimum) {
        outputFile << i << ",";
        outputFile << std::setprecision(4) << nodalError[2].at(i) << ",";
        outputFile << std::setprecision(4) << nodalError[8].at(i) << ",";
        outputFile << std::setprecision(4) << nodalError[9].at(i) << ",";
        outputFile << std::setprecision(4) << nodalError[4].at(i) << ",";
        outputFile << std::setprecision(4) << nodalError[10].at(i) << ",";
        outputFile << std::setprecision(4) << nodalError[11].at(i) << ",";
        outputFile << std::setprecision(4) << nodalError[5].at(i) << ",";
        outputFile << std::setprecision(4) << nodalError[12].at(i) << ",";
        outputFile << std::setprecision(4) << nodalError[13].at(i) << ",";
        outputFile << std::setprecision(4) << nodalError[7].at(i) << ",";
        outputFile << std::setprecision(4) << nodalError[14].at(i) << ",";
        outputFile << std::setprecision(4) << nodalError[15].at(i) << ",";
        outputFile << std::setprecision(4) << simL2Error[0].at(i) << ",";
        outputFile << std::setprecision(4) << simL2Error[1].at(i) << ",";
        outputFile << std::setprecision(4) << simL2Error[2].at(i) << ",";
        outputFile << std::setprecision(4) << simL2Error[3].at(i) << ",";
        outputFile << std::setprecision(4) << L2_Error_x.at(i) << "\n";
        i++;
    }
    // Close the file
    outputFile.close();
    
    std::cout << "CSV file has been generated " << std::endl;

}

template<typename T>
T NodalAnalysis<T>::getL2() {
    return L2_Error_x.back();
}

}   // namespace nodal<|MERGE_RESOLUTION|>--- conflicted
+++ resolved
@@ -71,14 +71,7 @@
 
     A = Eigen::MatrixXd::Zero(nNodesAndPressurePumps, nNodesAndPressurePumps);
     z = Eigen::VectorXd::Zero(nNodesAndPressurePumps);
-<<<<<<< HEAD
-    x.resize(nNodesAndPressurePumps);
-
-    xPrev.resize(nNodesAndPressurePumps);
-    zPrev.resize(nNodesAndPressurePumps);
-=======
     x = Eigen::VectorXd::Zero(nNodesAndPressurePumps);
->>>>>>> 13fc3468
 
     A.setZero();
     z.setZero();
