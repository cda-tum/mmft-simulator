/**
 * @file NodalAnalysis.h
 */

#pragma once

#include <iostream>
#include <unordered_map>
#include <unordered_set>

#include "Eigen/Dense"

using Eigen::MatrixXd;
using Eigen::VectorXd;

namespace arch {

// Forward declared dependencies
template<typename T>
class Network;

}   // namespace arch

namespace sim {

// Forward declared dependencies
<<<<<<< HEAD
template<typename T, int DIM>
=======
template<typename T>
>>>>>>> 13fc3468
class CFDSimulator;

}   // namespace sim

namespace nodal {

template<typename T>
<<<<<<< HEAD
void conductNodalAnalysis( const arch::Network<T>* network);

/**
 * @brief Conducts the Modifed Nodal Analysis (e.g., http://qucs.sourceforge.net/tech/node14.html) and computes the pressure levels for each node.
 * Hence, the passed nodes contain the final pressure levels when the function is finished.
 *
 * @param[in,out] nodes List of nodes, which contain the result (pressure values) of the modified nodal analysis.
 * @param[in] channels List of channels.
 * @param[in,out] pressurePumps List of pressure pumps.
 * @param[in] flowRatePumps List of flowrate pumps.
 */
template<typename T>
bool conductNodalAnalysis( const arch::Network<T>* network, std::unordered_map<int, std::unique_ptr<sim::CFDSimulator<T,DIMENSION>>>& cfdSimulators);
=======
class NodalAnalysis {
private:
    const arch::Network<T>* network;

    int nNodes;             // Number of nodes
    int nPressurePumps;     // Number of pressurePumps

    bool pressureConvergence;

    Eigen::MatrixXd A;      // matrix A = [G, B; C, D]
    Eigen::VectorXd z;      // vector z = [i; e]
    Eigen::VectorXd x;      // vector x = [v; j]

    std::unordered_set<int> conductingNodeIds;
    std::unordered_map<int, int> groundNodeIds;

    void readConductance();         // loop through channels and build matrix G
    void updateReferenceP();        // update the reference pressure for each group
    void readPressurePumps();       // loop through pressure pumps and build matrix B, C and vector e
    void readFlowRatePumps();       // loop through flowRate pumps and build vector i
    void solve();                   // solve equation x = A^(-1) * z
    void setResults();              // set pressure of nodes to v and flow rate at pressure pumps to j
    void initGroundNodes();         // initialize the ground nodes of the groups
    void clear();

    // For hybrid simulations
    void readCfdSimulators(std::unordered_map<int, std::unique_ptr<sim::CFDSimulator<T>>>& cfdSimulators);
    void writeCfdSimulators(std::unordered_map<int, std::unique_ptr<sim::CFDSimulator<T>>>& cfdSimulators);
    void initGroundNodes(std::unordered_map<int, std::unique_ptr<sim::CFDSimulator<T>>>& cfdSimulators);

    // Helper functions
    bool contains( const std::unordered_set<int>& set, int key);
    bool contains( const std::unordered_map<int,int>& map, int key);
    void printSystem();

public:
    /**
     * @brief Creates a NodalAnalysis object
     */
    NodalAnalysis(const arch::Network<T>* network);

    /**
     * @brief Conducts the Modifed Nodal Analysis (e.g., http://qucs.sourceforge.net/tech/node14.html) and computes the pressure levels for each node.
     * Hence, the passed nodes contain the final pressure levels when the function is finished.
     * 
     * @param[in] network Pointer to the network on which the nodal analysis is conducted. Results are stored in the network's nodes.
     */
    void conductNodalAnalysis();

    /**
     * @brief Conducts the Modifed Nodal Analysis (e.g., http://qucs.sourceforge.net/tech/node14.html) and computes the pressure levels for each node.
     * Hence, the passed nodes contain the final pressure levels when the function is finished.
     * 
     * @param[in] network Pointer to the network on which the nodal analysis is conducted. Results are stored in the network's nodes.
     * @param[in] cfdSimulators The cfd simulators for a hybrid simulation
     */
    bool conductNodalAnalysis(std::unordered_map<int, std::unique_ptr<sim::CFDSimulator<T>>>& cfdSimulators);

};
>>>>>>> 13fc3468


}   // namespace nodal<|MERGE_RESOLUTION|>--- conflicted
+++ resolved
@@ -24,11 +24,7 @@
 namespace sim {
 
 // Forward declared dependencies
-<<<<<<< HEAD
-template<typename T, int DIM>
-=======
 template<typename T>
->>>>>>> 13fc3468
 class CFDSimulator;
 
 }   // namespace sim
@@ -36,21 +32,6 @@
 namespace nodal {
 
 template<typename T>
-<<<<<<< HEAD
-void conductNodalAnalysis( const arch::Network<T>* network);
-
-/**
- * @brief Conducts the Modifed Nodal Analysis (e.g., http://qucs.sourceforge.net/tech/node14.html) and computes the pressure levels for each node.
- * Hence, the passed nodes contain the final pressure levels when the function is finished.
- *
- * @param[in,out] nodes List of nodes, which contain the result (pressure values) of the modified nodal analysis.
- * @param[in] channels List of channels.
- * @param[in,out] pressurePumps List of pressure pumps.
- * @param[in] flowRatePumps List of flowrate pumps.
- */
-template<typename T>
-bool conductNodalAnalysis( const arch::Network<T>* network, std::unordered_map<int, std::unique_ptr<sim::CFDSimulator<T,DIMENSION>>>& cfdSimulators);
-=======
 class NodalAnalysis {
 private:
     const arch::Network<T>* network;
@@ -110,7 +91,6 @@
     bool conductNodalAnalysis(std::unordered_map<int, std::unique_ptr<sim::CFDSimulator<T>>>& cfdSimulators);
 
 };
->>>>>>> 13fc3468
 
 
 }   // namespace nodal