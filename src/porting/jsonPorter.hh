#include "jsonPorter.h"

namespace porting {

using json = nlohmann::json;
using ordered_json = nlohmann::ordered_json;

template<typename T>
arch::Network<T> networkFromJSON(std::string jsonFile) {

    std::ifstream f(jsonFile);
    json jsonString = json::parse(f);

    arch::Network<T> network = networkFromJSON<T>(jsonString);

    return network;
}

template<typename T>
void networkFromJSON(std::string jsonFile, arch::Network<T>& network) {

    std::ifstream f(jsonFile);
    json jsonString = json::parse(f);

    readNodes(jsonString, network);
    readChannels(jsonString, network);
    readModules(jsonString, network);
}

template<typename T>
arch::Network<T> networkFromJSON(json jsonString) {

    arch::Network<T> network;

    readNodes(jsonString, network);
    readChannels(jsonString, network);
    readModules(jsonString, network);

    return network;
}

template<typename T>
sim::Simulation<T> simulationFromJSON(std::string jsonFile, arch::Network<T>* network_) {
    std::ifstream f(jsonFile);
    json jsonString = json::parse(f);

    sim::Simulation<T> simulation = sim::Simulation<T>();

    simulationFromJSON<T>(jsonFile, network_, simulation);

    return simulation;
}

template<typename T>
sim::Simulation<T> simulationFromJSON(json jsonString, arch::Network<T>* network_) {
    sim::Simulation<T> simulation = sim::Simulation<T>();

    simulationFromJSON<T>(jsonString, network_, simulation);

<<<<<<< HEAD
    if (simType == sim::Type::Hybrid) {
        readSimulators<T>(jsonString, simulation, network_);
        network_->sortGroups();
    }
=======
    return simulation;
}
>>>>>>> 13fc3468

template<typename T>
void simulationFromJSON(std::string jsonFile, arch::Network<T>* network_, sim::Simulation<T>& simulation) {
    std::ifstream f(jsonFile);
    json jsonString = json::parse(f);

    simulationFromJSON<T>(jsonString, network_, simulation);
}

template<typename T>
void simulationFromJSON(json jsonString, arch::Network<T>* network_, sim::Simulation<T>& simulation) {

    sim::Platform platform = readPlatform<T>(jsonString, simulation);
    sim::Type simType = readType<T>(jsonString, simulation);
    int activeFixture = readActiveFixture<T>(jsonString);
    simulation.setFixtureId(activeFixture);

    simulation.setNetwork(network_);

    readFluids<T>(jsonString, simulation);
    readResistanceModel<T>(jsonString, simulation);

    // Read an Abstract simulation definition
    if (simType == sim::Type::Abstract) {

        readPumps<T>(jsonString, network_);

        if (platform == sim::Platform::Continuous) {

        } else if (platform == sim::Platform::BigDroplet) {
            readDropletInjections<T>(jsonString, simulation, activeFixture);
        } else if (platform == sim::Platform::Mixing) {
            readMixingModel<T>(jsonString, simulation);
            readSpecies<T>(jsonString, simulation);
            readMixtures<T>(jsonString, simulation);
            readMixtureInjections<T>(jsonString, simulation, activeFixture);
        } else {
            throw std::invalid_argument("Invalid platform for Abstract simulation. Please select one of the following:\n\tcontinuous\n\tdroplet\n\tmixing");
        }

<<<<<<< HEAD
    if (simType == sim::Type::Hybrid) {
        readSimulators<T>(jsonString, simulation, network_);
=======
        readContinuousPhase<T>(jsonString, simulation, activeFixture);
        readResistanceModel<T>(jsonString, simulation);
>>>>>>> 13fc3468
        network_->sortGroups();
        network_->isNetworkValid();
    }

    // Read a Hybrid simulation definition
    else if (simType == sim::Type::Hybrid) {

        readContinuousPhase<T>(jsonString, simulation, activeFixture);
        readResistanceModel<T>(jsonString, simulation);

        if (platform == sim::Platform::Continuous) {
            readSimulators<T>(jsonString, simulation, network_);
            network_->sortGroups();
        } else if (platform == sim::Platform::Mixing) {
            readMixingModel<T>(jsonString, simulation);
            readSpecies<T>(jsonString, simulation);
            readMixtures<T>(jsonString, simulation);
            readMixtureInjections<T>(jsonString, simulation, activeFixture);
            readSimulators<T>(jsonString, simulation, network_);
            network_->sortGroups();
        } else if (platform == sim::Platform::Ooc) {
            readMixingModel<T>(jsonString, simulation);
            readSpecies<T>(jsonString, simulation);
            readMixtures<T>(jsonString, simulation);
            readMixtureInjections<T>(jsonString, simulation, activeFixture);
            readTissues<T>(jsonString, simulation);
            readSimulators<T>(jsonString, simulation, network_);
            network_->sortGroups();
        } else if (platform == sim::Platform::BigDroplet) {
            throw std::invalid_argument("Droplet simulations are currently only supported for Abstract simulations.");
        } else {
            throw std::invalid_argument("Invalid platform for Hybrid simulation. Please select one of the following:\n\tcontinuous");
        }

        readPumps<T>(jsonString, network_);
        network_->isNetworkValid();
    }

<<<<<<< HEAD
    readBoundaryConditions<T>(jsonString, simulation, activeFixture);
    readContinuousPhase<T>(jsonString, simulation, activeFixture);
    readPumps<T>(jsonString, network_);
=======
    // Read a CFD simulation definition
    else if (simType == sim::Type::CFD) {
        throw std::invalid_argument("Continuous simulations are currently not supported for CFD simulations.");
    } 
    
    // Invalid simulation definition
    else {
        throw std::invalid_argument("Invalid simulation type. Please select one of the following:\n\tAbstract\n\tHybrid");
    }
>>>>>>> 13fc3468

}

template<typename T>
void resultToJSON(std::string jsonFile, sim::Simulation<T>* simulation) {
    std::ofstream file(jsonFile);

    ordered_json jsonString = resultToJSON<T>(simulation);

    file << jsonString.dump(4) << std::endl;
}

template<typename T>
nlohmann::ordered_json resultToJSON(sim::Simulation<T>* simulation) {

    auto jsonResult = ordered_json::object();
    auto jsonStates = ordered_json::array();

    for (auto const& state : simulation->getSimulationResults()->getStates()) {
        auto jsonState = ordered_json::object();
        jsonState["time"] = state->getTime();
        jsonState["nodes"] = writePressures(state.get());
        jsonState["channels"] = writeChannels(state.get());
        if (simulation->getPlatform() == sim::Platform::Continuous && simulation->getType() == sim::Type::Hybrid) {
            jsonState["modules"] = writeModules(state.get());
        }
        if (simulation->getPlatform() == sim::Platform::BigDroplet && simulation->getType() == sim::Type::Abstract) {
            jsonState["bigDroplets"] = writeDroplets(state.get(), simulation);
        }
        jsonStates.push_back(jsonState);
    }

    jsonResult["fixture"] = simulation->getFixtureId();
    jsonResult["type"] = writeSimType(simulation);
    jsonResult["platform"] = writeSimPlatform(simulation);
    jsonResult["fluids"] =  writeFluids(simulation);
    if (simulation->getPlatform() == sim::Platform::Mixing && simulation->getType() == sim::Type::Abstract) {
        jsonResult["mixtures"] = writeMixtures(simulation);
    }
    jsonResult.push_back({"network", jsonStates});

    return jsonResult;
}

}   // namespace porting<|MERGE_RESOLUTION|>--- conflicted
+++ resolved
@@ -57,15 +57,8 @@
 
     simulationFromJSON<T>(jsonString, network_, simulation);
 
-<<<<<<< HEAD
-    if (simType == sim::Type::Hybrid) {
-        readSimulators<T>(jsonString, simulation, network_);
-        network_->sortGroups();
-    }
-=======
     return simulation;
 }
->>>>>>> 13fc3468
 
 template<typename T>
 void simulationFromJSON(std::string jsonFile, arch::Network<T>* network_, sim::Simulation<T>& simulation) {
@@ -106,13 +99,8 @@
             throw std::invalid_argument("Invalid platform for Abstract simulation. Please select one of the following:\n\tcontinuous\n\tdroplet\n\tmixing");
         }
 
-<<<<<<< HEAD
-    if (simType == sim::Type::Hybrid) {
-        readSimulators<T>(jsonString, simulation, network_);
-=======
         readContinuousPhase<T>(jsonString, simulation, activeFixture);
         readResistanceModel<T>(jsonString, simulation);
->>>>>>> 13fc3468
         network_->sortGroups();
         network_->isNetworkValid();
     }
@@ -151,11 +139,6 @@
         network_->isNetworkValid();
     }
 
-<<<<<<< HEAD
-    readBoundaryConditions<T>(jsonString, simulation, activeFixture);
-    readContinuousPhase<T>(jsonString, simulation, activeFixture);
-    readPumps<T>(jsonString, network_);
-=======
     // Read a CFD simulation definition
     else if (simType == sim::Type::CFD) {
         throw std::invalid_argument("Continuous simulations are currently not supported for CFD simulations.");
@@ -165,7 +148,6 @@
     else {
         throw std::invalid_argument("Invalid simulation type. Please select one of the following:\n\tAbstract\n\tHybrid");
     }
->>>>>>> 13fc3468
 
 }
 
