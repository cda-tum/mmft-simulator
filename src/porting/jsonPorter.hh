--- conflicted
+++ resolved
@@ -115,13 +115,8 @@
     simulation.setNetwork(network_);
 
     readFluids<T>(jsonString, simulation);
-<<<<<<< HEAD
-    readPumps<T>(jsonString, network_);
-    
-=======
     readResistanceModel<T>(jsonString, simulation);
 
->>>>>>> 7ae2a71d
     if (platform == sim::Platform::Continuous) {
         if (simType == sim::Type::CFD) {
             throw std::invalid_argument("Continuous simulations are currently not supported for CFD simulations.");
@@ -158,11 +153,7 @@
 
     readBoundaryConditions<T>(jsonString, simulation, activeFixture);
     readContinuousPhase<T>(jsonString, simulation, activeFixture);
-<<<<<<< HEAD
-    readResistanceModel<T>(jsonString, simulation);
-=======
     readPumps<T>(jsonString, network_);
->>>>>>> 7ae2a71d
 
     return simulation;
 }
