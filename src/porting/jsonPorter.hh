#include "jsonPorter.h"

namespace porting {

using json = nlohmann::json;
using ordered_json = nlohmann::ordered_json;

template<typename T>
arch::Network<T> networkFromJSON(std::string jsonFile) {

    std::ifstream f(jsonFile);
    json jsonString = json::parse(f);

    arch::Network<T> network = networkFromJSON<T>(jsonString);

    return network;
}

template<typename T>
void networkFromJSON(std::string jsonFile, arch::Network<T>& network) {

    std::ifstream f(jsonFile);
    json jsonString = json::parse(f);

    readNodes(jsonString, network);
    readChannels(jsonString, network);
    readModules(jsonString, network);
}

template<typename T>
arch::Network<T> networkFromJSON(json jsonString) {

<<<<<<< HEAD
    template<typename T>
    sim::Simulation<T> simulationFromJSON(std::string jsonFile, arch::Network<T>* network_) {

        std::ifstream f(jsonFile);
        json jsonString = json::parse(f);

        sim::Simulation<T> simulation = sim::Simulation<T>();
        sim::Platform platform = readPlatform<T>(jsonString, simulation);
        sim::Type simType = readType<T>(jsonString, simulation);
        int activeFixture = readActiveFixture<T>(jsonString);

        simulation.setNetwork(network_);

        readFluids<T>(jsonString, simulation);

        if (platform == sim::Platform::CONTINUOUS) {
            if (simType == sim::Type::CFD) {
                throw std::invalid_argument("Continuous simulations are currently not supported for CFD simulations.");
            }
        } else
        if (platform == sim::Platform::DROPLET) {
            if (simType != sim::Type::_1D) {
                throw std::invalid_argument("Droplet simulations are currently only supported for 1D simulations.");
            }
            readDroplets<T>(jsonString, simulation);
            readDropletInjections<T>(jsonString, simulation, activeFixture);
        } else
        if (platform == sim::Platform::MIXING) {
            if (simType != sim::Type::_1D) {
                throw std::invalid_argument("Mixing simulations are currently only supported for 1D simulations.");
            }
            readMixingModel<T>(jsonString, simulation);
            readSpecies<T>(jsonString, simulation);
            readMixtures<T>(jsonString, simulation);
            readMixtureInjections<T>(jsonString, simulation, activeFixture);
        } else {
            throw std::invalid_argument("Invalid platform. Please select one of the following:\n\tcontinuous\n\tdroplet\n\tmixing");
        }
=======
    arch::Network<T> network;

    readNodes(jsonString, network);
    readChannels(jsonString, network);
    readModules(jsonString, network);

    return network;
}

template<typename T>
sim::Simulation<T> simulationFromJSON(std::string jsonFile, arch::Network<T>* network_) {
    std::ifstream f(jsonFile);
    json jsonString = json::parse(f);

    sim::Simulation<T> simulation = simulationFromJSON<T>(jsonString, network_);

    return simulation;
}
>>>>>>> f1f33a57

template<typename T>
void simulationFromJSON(std::string jsonFile, arch::Network<T>* network_, sim::Simulation<T>& simulation) {
    
    std::ifstream f(jsonFile);
    json jsonString = json::parse(f);

    sim::Platform platform = readPlatform<T>(jsonString, simulation);
    sim::Type simType = readType<T>(jsonString, simulation);
    int activeFixture = readActiveFixture<T>(jsonString);
    simulation.setFixtureId(activeFixture);

    simulation.setNetwork(network_);

    readFluids<T>(jsonString, simulation);
    readPumps<T>(jsonString, network_);

    if (platform == sim::Platform::Continuous) {
        if (simType == sim::Type::CFD) {
            throw std::invalid_argument("Continuous simulations are currently not supported for CFD simulations.");
        }
    } else
    if (platform == sim::Platform::BigDroplet) {
        if (simType != sim::Type::Abstract) {
            throw std::invalid_argument("Droplet simulations are currently only supported for Abstract simulations.");
        }
        readDropletInjections<T>(jsonString, simulation, activeFixture);
    } else
    if (platform == sim::Platform::Mixing) {
        if (simType != sim::Type::Abstract) {
            throw std::invalid_argument("Mixing simulations are currently only supported for Abstract simulations.");
        }
        readMixingModel<T>(jsonString, simulation);
        readSpecies<T>(jsonString, simulation);
        readMixtures<T>(jsonString, simulation);
        readMixtureInjections<T>(jsonString, simulation, activeFixture);
    } else {
        throw std::invalid_argument("Invalid platform. Please select one of the following:\n\tcontinuous\n\tdroplet\n\tmixing");
    }

    if (simType == sim::Type::Hybrid) {
        readSimulators<T>(jsonString, simulation, network_);
        network_->sortGroups();
    }

    if (simType == sim::Type::CFD) {
        // NOT YET SUPPORTED
        throw std::invalid_argument("Full CFD simulations are not yet supported in the simulator.");
    }

    readBoundaryConditions<T>(jsonString, simulation, activeFixture);
    readContinuousPhase<T>(jsonString, simulation, activeFixture);
    readResistanceModel<T>(jsonString, simulation);
}

template<typename T>
sim::Simulation<T> simulationFromJSON(json jsonString, arch::Network<T>* network_) {

    sim::Simulation<T> simulation = sim::Simulation<T>();
    sim::Platform platform = readPlatform<T>(jsonString, simulation);
    sim::Type simType = readType<T>(jsonString, simulation);
    int activeFixture = readActiveFixture<T>(jsonString);
    simulation.setFixtureId(activeFixture);

    simulation.setNetwork(network_);

    readFluids<T>(jsonString, simulation);
    readResistanceModel<T>(jsonString, simulation);

    if (platform == sim::Platform::Continuous) {
        if (simType == sim::Type::CFD) {
            throw std::invalid_argument("Continuous simulations are currently not supported for CFD simulations.");
        }
    } else
    if (platform == sim::Platform::BigDroplet) {
        if (simType != sim::Type::Abstract) {
            throw std::invalid_argument("Droplet simulations are currently only supported for Abstract simulations.");
        }
        //readDroplets<T>(jsonString, simulation);
        readDropletInjections<T>(jsonString, simulation, activeFixture);
    } else
    if (platform == sim::Platform::Mixing) {
        if (simType != sim::Type::Abstract) {
            throw std::invalid_argument("Mixing simulations are currently only supported for Abstract simulations.");
        }
        readMixingModel<T>(jsonString, simulation);
        readSpecies<T>(jsonString, simulation);
        readMixtures<T>(jsonString, simulation);
        readMixtureInjections<T>(jsonString, simulation, activeFixture);
    } else {
        throw std::invalid_argument("Invalid platform. Please select one of the following:\n\tcontinuous\n\tdroplet\n\tmixing");
    }

    if (simType == sim::Type::Hybrid) {
        readSimulators<T>(jsonString, simulation, network_);
        network_->sortGroups();
    }

    if (simType == sim::Type::CFD) {
        // NOT YET SUPPORTED
        throw std::invalid_argument("Full CFD simulations are not yet supported in the simulator.");
    }

<<<<<<< HEAD
    template<typename T>
    void resultToJSON(std::string jsonFile, sim::Simulation<T>* simulation) {
        json jsonString;
        std::ofstream file(jsonFile);

        for (auto const& state : simulation->getSimulationResults()->getStates()) {
            jsonString["result"].push_back({"time", state->getTime()});
            writePressures(jsonString, state.get());
            writeFlowRates(jsonString, state.get());
            if (simulation->getPlatform() == sim::Platform::DROPLET && simulation->getType() == sim::Type::_1D) {
                writeDroplets(jsonString, state.get(), simulation);
            }
            if (simulation->getPlatform() == sim::Platform::MIXING && simulation->getType() == sim::Type::_1D) {
                writeConcentrations(jsonString, state.get(), simulation);
            }
=======
    readBoundaryConditions<T>(jsonString, simulation, activeFixture);
    readContinuousPhase<T>(jsonString, simulation, activeFixture);
    readPumps<T>(jsonString, network_);

    return simulation;
}

template<typename T>
void resultToJSON(std::string jsonFile, sim::Simulation<T>* simulation) {
    std::ofstream file(jsonFile);

    ordered_json jsonString = resultToJSON<T>(simulation);

    file << jsonString.dump(4) << std::endl;
}

template<typename T>
nlohmann::ordered_json resultToJSON(sim::Simulation<T>* simulation) {

    auto jsonResult = ordered_json::object();
    auto jsonStates = ordered_json::array();

    for (auto const& state : simulation->getSimulationResults()->getStates()) {
        auto jsonState = ordered_json::object();
        jsonState["time"] = state->getTime();
        jsonState["nodes"] = writePressures(state.get());
        jsonState["channels"] = writeChannels(state.get());
        if (simulation->getPlatform() == sim::Platform::BigDroplet && simulation->getType() == sim::Type::Abstract) {
            jsonState["bigDroplets"] = writeDroplets(state.get(), simulation);
>>>>>>> f1f33a57
        }
        jsonStates.push_back(jsonState);
    }

    jsonResult["fixture"] = simulation->getFixtureId();
    jsonResult["type"] = writeSimType(simulation);
    jsonResult["platform"] = writeSimPlatform(simulation);
    jsonResult["fluids"] =  writeFluids(simulation);
    if (simulation->getPlatform() == sim::Platform::Mixing && simulation->getType() == sim::Type::Abstract) {
        jsonResult["mixtures"] = writeMixtures(simulation);
    }
    jsonResult.push_back({"network", jsonStates});

    return jsonResult;
}

}   // namespace porting<|MERGE_RESOLUTION|>--- conflicted
+++ resolved
@@ -30,46 +30,6 @@
 template<typename T>
 arch::Network<T> networkFromJSON(json jsonString) {
 
-<<<<<<< HEAD
-    template<typename T>
-    sim::Simulation<T> simulationFromJSON(std::string jsonFile, arch::Network<T>* network_) {
-
-        std::ifstream f(jsonFile);
-        json jsonString = json::parse(f);
-
-        sim::Simulation<T> simulation = sim::Simulation<T>();
-        sim::Platform platform = readPlatform<T>(jsonString, simulation);
-        sim::Type simType = readType<T>(jsonString, simulation);
-        int activeFixture = readActiveFixture<T>(jsonString);
-
-        simulation.setNetwork(network_);
-
-        readFluids<T>(jsonString, simulation);
-
-        if (platform == sim::Platform::CONTINUOUS) {
-            if (simType == sim::Type::CFD) {
-                throw std::invalid_argument("Continuous simulations are currently not supported for CFD simulations.");
-            }
-        } else
-        if (platform == sim::Platform::DROPLET) {
-            if (simType != sim::Type::_1D) {
-                throw std::invalid_argument("Droplet simulations are currently only supported for 1D simulations.");
-            }
-            readDroplets<T>(jsonString, simulation);
-            readDropletInjections<T>(jsonString, simulation, activeFixture);
-        } else
-        if (platform == sim::Platform::MIXING) {
-            if (simType != sim::Type::_1D) {
-                throw std::invalid_argument("Mixing simulations are currently only supported for 1D simulations.");
-            }
-            readMixingModel<T>(jsonString, simulation);
-            readSpecies<T>(jsonString, simulation);
-            readMixtures<T>(jsonString, simulation);
-            readMixtureInjections<T>(jsonString, simulation, activeFixture);
-        } else {
-            throw std::invalid_argument("Invalid platform. Please select one of the following:\n\tcontinuous\n\tdroplet\n\tmixing");
-        }
-=======
     arch::Network<T> network;
 
     readNodes(jsonString, network);
@@ -88,7 +48,6 @@
 
     return simulation;
 }
->>>>>>> f1f33a57
 
 template<typename T>
 void simulationFromJSON(std::string jsonFile, arch::Network<T>* network_, sim::Simulation<T>& simulation) {
@@ -192,23 +151,6 @@
         throw std::invalid_argument("Full CFD simulations are not yet supported in the simulator.");
     }
 
-<<<<<<< HEAD
-    template<typename T>
-    void resultToJSON(std::string jsonFile, sim::Simulation<T>* simulation) {
-        json jsonString;
-        std::ofstream file(jsonFile);
-
-        for (auto const& state : simulation->getSimulationResults()->getStates()) {
-            jsonString["result"].push_back({"time", state->getTime()});
-            writePressures(jsonString, state.get());
-            writeFlowRates(jsonString, state.get());
-            if (simulation->getPlatform() == sim::Platform::DROPLET && simulation->getType() == sim::Type::_1D) {
-                writeDroplets(jsonString, state.get(), simulation);
-            }
-            if (simulation->getPlatform() == sim::Platform::MIXING && simulation->getType() == sim::Type::_1D) {
-                writeConcentrations(jsonString, state.get(), simulation);
-            }
-=======
     readBoundaryConditions<T>(jsonString, simulation, activeFixture);
     readContinuousPhase<T>(jsonString, simulation, activeFixture);
     readPumps<T>(jsonString, network_);
@@ -238,7 +180,6 @@
         jsonState["channels"] = writeChannels(state.get());
         if (simulation->getPlatform() == sim::Platform::BigDroplet && simulation->getType() == sim::Type::Abstract) {
             jsonState["bigDroplets"] = writeDroplets(state.get(), simulation);
->>>>>>> f1f33a57
         }
         jsonStates.push_back(jsonState);
     }
