{	
"network": {
    "nodes": [
        {   
            "x": 0.0,
            "y": 0.0,
            "z": 0.0,
            "ground": true
        },
        {   
            "x": 1e-3,
            "y": 2e-3,
            "z": 0.0
        },
        {   
            "x": 1e-3,
            "y": 1e-3,
            "z": 0.0
        },
        {   
            "x": 1e-3,
            "y": 0.0,
            "z": 0.0
        },
        {   
            "x": 2e-3,
            "y": 2e-3,
            "z": 0.0
        },
        {   
            "x": 1.75e-3,
            "y": 1e-3,
            "z": 0.0
        },
        {   
            "x": 2e-3,
            "y": 0.0,
            "z": 0.0
        },
        {   
            "x": 2e-3,
            "y": 1.25e-3,
            "z": 0.0
        },
        {   
            "x": 2e-3,
            "y": 0.75e-3,
<<<<<<< HEAD
            "z": 0.0,
                        "ground": true
=======
            "z": 0.0
>>>>>>> e7ebf711
        },
        {   
            "x": 2.25e-3,
            "y": 1e-3,
<<<<<<< HEAD
            "z": 0.0,
            "ground": true
=======
            "z": 0.0
>>>>>>> e7ebf711
        },
        {   
            "x": 3e-3,
            "y": 1e-3,
            "z": 0.0,
            "ground": true
        }
    ],
    "channels": [
        {	
            "node1": 0,
            "node2": 1,
            "width": 1e-4,
            "height": 1e-4
        },        
        {	
            "node1": 0,
            "node2": 2,
            "width": 1e-4,
            "height": 1e-4
        },        
        {	
            "node1": 0,
            "node2": 3,
            "width": 1e-4,
            "height": 1e-4
        },        
        {	
            "node1": 1,
            "node2": 4,
            "width": 1e-4,
            "height": 1e-4
        },        
        {	
            "node1": 2,
            "node2": 5,
            "width": 1e-4,
            "height": 1e-4
        },        
        {	
            "node1": 3,
            "node2": 6,
            "width": 1e-4,
            "height": 1e-4
        },        
        {	
            "node1": 4,
            "node2": 7,
            "width": 1e-4,
            "height": 1e-4
        },        
        {	
            "node1": 6,
            "node2": 8,
            "width": 1e-4,
            "height": 1e-4
        },        
        {	
            "node1": 9,
            "node2": 10,
            "width": 1e-4,
            "height": 1e-4
        }
    ]
},
"simulation": {
<<<<<<< HEAD
    "workDirectory": "/home/alexander.stadik/ALSIM/Automate/mmft-hybrid-simulator/build/",
=======
>>>>>>> e7ebf711
    "platform": "Continuous",
    "type": "Hybrid",
    "resistanceModel": "Poiseuille",
    "fluids": [
        {	
            "name": "Water",
            "concentration": 1,
            "density": 1000,           
            "viscosity": 0.001
        }
    ],
    "pumps": [
        {	
            "channel":0,
            "type": "PumpPressure",
            "deltaP": 1000
        },
        {	
            "channel":1,
            "type": "PumpPressure",
            "deltaP": 1000
        },
        {	
            "channel":2,
            "type": "PumpPressure",
            "deltaP": 1000
        }
    ],
    "fixtures": [
        {
            "name": "Setup #1",
            "phase": 0
        }
    ],
    "activeFixture": 0,
    "settings": {
        "simulators": [
            {	
<<<<<<< HEAD
                "Type": "ESS_LBM",
=======
                "Type": "LBM",
>>>>>>> e7ebf711
                "name": "Paper1a-cross-0",
                "stlFile": "../examples/STL/cross2.stl",
                "charPhysLength": 1e-4,
                "charPhysVelocity": 1e-1,
                "alpha": 0.1,
                "resolution": 20,
                "epsilon": 1e-1,
                "tau": 0.55,
                "posX": 1.75e-3,
                "posY": 0.75e-3,
                "sizeX": 5e-4,
                "sizeY": 5e-4,
                "Openings": [
                    {	
                        "node": 5,
                        "normal": {
                            "x": 1.0,
                            "y": 0.0,
                            "z": 0.0
                        },
                        "width": 1e-4,
                        "height": 1e-4
                    },
                    {	
                        "node": 7,
                        "normal": {
                            "x": 0.0,
                            "y": -1.0,
                            "z": 0.0
                        },
                        "width": 1e-4,
                        "height": 1e-4
                    },
                    {	
                        "node": 8,
                        "normal": {
                            "x": 0.0,
                            "y": 1.0,
                            "z": 0.0
                        },
                        "width": 1e-4,
                        "height": 1e-4
                    },
                    {	
                        "node": 9,
                        "normal": {
                            "x": -1.0,
                            "y": 0.0,
                            "z": 0.0
                        },
                        "width": 1e-4,
                        "height": 1e-4
                    }
                ]
            }
        ]
    }
}
}<|MERGE_RESOLUTION|>--- conflicted
+++ resolved
@@ -45,22 +45,12 @@
         {   
             "x": 2e-3,
             "y": 0.75e-3,
-<<<<<<< HEAD
-            "z": 0.0,
-                        "ground": true
-=======
-            "z": 0.0
->>>>>>> e7ebf711
+            "z": 0.0
         },
         {   
             "x": 2.25e-3,
             "y": 1e-3,
-<<<<<<< HEAD
-            "z": 0.0,
-            "ground": true
-=======
-            "z": 0.0
->>>>>>> e7ebf711
+            "z": 0.0
         },
         {   
             "x": 3e-3,
@@ -127,10 +117,6 @@
     ]
 },
 "simulation": {
-<<<<<<< HEAD
-    "workDirectory": "/home/alexander.stadik/ALSIM/Automate/mmft-hybrid-simulator/build/",
-=======
->>>>>>> e7ebf711
     "platform": "Continuous",
     "type": "Hybrid",
     "resistanceModel": "Poiseuille",
@@ -169,13 +155,9 @@
     "settings": {
         "simulators": [
             {	
-<<<<<<< HEAD
-                "Type": "ESS_LBM",
-=======
                 "Type": "LBM",
->>>>>>> e7ebf711
                 "name": "Paper1a-cross-0",
-                "stlFile": "../examples/STL/cross2.stl",
+                "stlFile": "../examples/STL/cross.stl",
                 "charPhysLength": 1e-4,
                 "charPhysVelocity": 1e-1,
                 "alpha": 0.1,
